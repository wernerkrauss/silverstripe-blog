--- conflicted
+++ resolved
@@ -14,17 +14,9 @@
 	}
 	],
 
-<<<<<<< HEAD
 	"require":
 	{
 		"silverstripe/cms": "~3.1",
 		"silverstripe/widgets": "dev-master"
-=======
-	"require": {
-		"silverstripe/cms": "3.0.*"
-	},
-	"suggests": {
-		"silverstripe/widgets": "0.1.*"
->>>>>>> 23a7ab8c
 	}
 }