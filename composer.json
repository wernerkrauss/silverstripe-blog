--- conflicted
+++ resolved
@@ -4,16 +4,7 @@
     "keywords": ["silverstripe", "blog", "news"],
     "type": "silverstripe-module",
     "require": {
-<<<<<<< HEAD
-        "composer/installers": "*",
-        "silverstripe/framework": "3.1.*",
-        "silverstripe/cms": "3.1.*"
-    },
-    "require-dev": {
-	   "micmania1/simple_blog": "*"
-=======
         "silverstripe/cms": ">=3.1.*"
->>>>>>> 1344838d
     },
     "license": "BSD-2-Clause",
     "authors": [
