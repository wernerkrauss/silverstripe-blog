{
    "name": "silverstripe/blog",
    "description": "A fresh take on blogging in Silverstripe set out to tackle the issue of a cluttered Site Tree.",
    "keywords": [
        "silverstripe",
        "blog",
        "news"
    ],
    "type": "silverstripe-vendormodule",
    "require": {
        "silverstripe/cms": "^4.0",
        "silverstripe/lumberjack": "^2.0",
        "silverstripe/tagfield": "^2.0",
        "silverstripe/assets": "^1.0",
        "silverstripe/asset-admin": "^1.0"
    },
    "require-dev": {
        "phpunit/phpunit": "^5.7",
        "squizlabs/php_codesniffer": "^3.0"
    },
    "extra": {
<<<<<<< HEAD
        "branch-alias": {
            "dev-master": "3.2.x-dev"
        },
=======
>>>>>>> db0d4f0f
        "expose": [
            "client/dist",
            "client/images"
        ]
    },
    "autoload": {
        "psr-4": {
            "SilverStripe\\Blog\\": "src/",
            "SilverStripe\\Blog\\Tests\\": "tests/"
        }
    },
    "license": "BSD-2-Clause",
    "authors": [
        {
            "name": "Michael Strong",
            "email": "github@michaelstrong.co.uk"
        }
    ],
    "suggest": {
        "silverstripe/widgets": "Some widgets come with the blog which are compatible with the widgets module.",
        "silverstripe/comments": "This module adds comments to your blog."
    },
    "scripts": {
        "lint": "vendor/bin/phpcs src/ tests/",
        "lint-clean": "vendor/bin/phpcbf src/ tests/"
    },
    "replace": {
        "micmania1/silverstripe-blog": "*"
    },
    "minimum-stability": "dev",
    "prefer-stable": true
}<|MERGE_RESOLUTION|>--- conflicted
+++ resolved
@@ -19,12 +19,9 @@
         "squizlabs/php_codesniffer": "^3.0"
     },
     "extra": {
-<<<<<<< HEAD
         "branch-alias": {
             "dev-master": "3.2.x-dev"
         },
-=======
->>>>>>> db0d4f0f
         "expose": [
             "client/dist",
             "client/images"
