{
<<<<<<< HEAD
	"name": "silverstripe/blog",
	"description": "A fresh take on blogging in Silverstripe set out to tackle the issue of a cluttered Site Tree.",
	"keywords": [
		"silverstripe",
		"blog",
		"news"
	],
	"type": "silverstripe-module",
	"require": {
		"silverstripe/cms": "^3.1.0",
		"silverstripe/lumberjack": "~1.1",
		"silverstripe/tagfield": "^1.0"
	},
	"require-dev": {
		"phpunit/PHPUnit": "~3.7@stable"
	},
	"extra": {
		"branch-alias": {
			"2.x-dev": "2.5.x-dev"
		}
	},
	"license": "BSD-2-Clause",
	"authors": [
		{
			"name": "Michael Strong",
			"email": "github@michaelstrong.co.uk"
		}
	],
	"suggest": {
		"silverstripe/widgets": "Some widgets come with the blog which are compatible with the widgets module.",
		"silverstripe/comments": "This module adds comments to your blog."
	},
	"replace": {
		"micmania1/silverstripe-blog": "*"
	},
	"minimum-stability": "dev",
	"prefer-stable": true
=======
    "name": "silverstripe/blog",
    "description": "A fresh take on blogging in Silverstripe set out to tackle the issue of a cluttered Site Tree.",
    "keywords": [
        "silverstripe",
        "blog",
        "news"
    ],
    "type": "silverstripe-module",
    "require": {
        "silverstripe/cms": "^3.2.0",
        "silverstripe/lumberjack": "~1.1",
        "silverstripe/tagfield": "^1.0"
    },
    "require-dev": {
        "phpunit/PHPUnit": "~3.7@stable"
    },
    "extra": [],
    "license": "BSD-2-Clause",
    "authors": [
        {
            "name": "Michael Strong",
            "email": "github@michaelstrong.co.uk"
        }
    ],
    "suggest": {
        "silverstripe/widgets": "Some widgets come with the blog which are compatible with the widgets module.",
        "silverstripe/comments": "This module adds comments to your blog."
    },
    "replace": {
        "micmania1/silverstripe-blog": "*"
    },
    "minimum-stability": "dev",
    "prefer-stable": true
>>>>>>> 165ef46b
}<|MERGE_RESOLUTION|>--- conflicted
+++ resolved
@@ -1,43 +1,4 @@
 {
-<<<<<<< HEAD
-	"name": "silverstripe/blog",
-	"description": "A fresh take on blogging in Silverstripe set out to tackle the issue of a cluttered Site Tree.",
-	"keywords": [
-		"silverstripe",
-		"blog",
-		"news"
-	],
-	"type": "silverstripe-module",
-	"require": {
-		"silverstripe/cms": "^3.1.0",
-		"silverstripe/lumberjack": "~1.1",
-		"silverstripe/tagfield": "^1.0"
-	},
-	"require-dev": {
-		"phpunit/PHPUnit": "~3.7@stable"
-	},
-	"extra": {
-		"branch-alias": {
-			"2.x-dev": "2.5.x-dev"
-		}
-	},
-	"license": "BSD-2-Clause",
-	"authors": [
-		{
-			"name": "Michael Strong",
-			"email": "github@michaelstrong.co.uk"
-		}
-	],
-	"suggest": {
-		"silverstripe/widgets": "Some widgets come with the blog which are compatible with the widgets module.",
-		"silverstripe/comments": "This module adds comments to your blog."
-	},
-	"replace": {
-		"micmania1/silverstripe-blog": "*"
-	},
-	"minimum-stability": "dev",
-	"prefer-stable": true
-=======
     "name": "silverstripe/blog",
     "description": "A fresh take on blogging in Silverstripe set out to tackle the issue of a cluttered Site Tree.",
     "keywords": [
@@ -54,7 +15,11 @@
     "require-dev": {
         "phpunit/PHPUnit": "~3.7@stable"
     },
-    "extra": [],
+    "extra": {
+        "branch-alias": {
+            "2.x-dev": "2.5.x-dev"
+        }
+    },
     "license": "BSD-2-Clause",
     "authors": [
         {
@@ -71,5 +36,4 @@
     },
     "minimum-stability": "dev",
     "prefer-stable": true
->>>>>>> 165ef46b
 }