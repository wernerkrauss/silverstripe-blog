--- conflicted
+++ resolved
@@ -1,20 +1,6 @@
-# See https://github.com/silverstripe/silverstripe-travis-support for setup details
-
 sudo: false
 
-<<<<<<< HEAD
 language: php
-=======
-dist: precise
-
-addons:
-  apt:
-    packages:
-      - tidy
-
-before_install:
-  - pip install --user codecov
->>>>>>> 9a5690ca
 
 env:
   global:
