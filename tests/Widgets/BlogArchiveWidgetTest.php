--- conflicted
+++ resolved
@@ -22,11 +22,7 @@
             $this->markTestSkipped('Test requires silverstripe/widgets to be installed.');
         }
 
-<<<<<<< HEAD
-        DBDatetime::set_mock_now('2017-09-20 00:00:00');
-=======
-        SS_Datetime::set_mock_now('2017-09-20 12:00:00');
->>>>>>> f29b73f5
+        DBDatetime::set_mock_now('2017-09-20 12:00:00');
 
         parent::setUp();
     }
