--- conflicted
+++ resolved
@@ -130,28 +130,16 @@
 	}
 }
 
-<<<<<<< HEAD
 class BlogHolder_Controller extends BlogTree_Controller {
-	
+
 	static $allowed_actions = array(
 		'index',
 		'tag',
 		'postblog' => 'BLOGMANAGEMENT',
 		'post' => 'BLOGMANAGEMENT',
 		'BlogEntryForm' => 'BLOGMANAGEMENT',
-=======
-class BlogHolder_Controller extends Page_Controller {
-	
-	static $allowed_actions = array(
-		'postblog' => 'BLOGMANAGEMENT',
-		'post' => 'BLOGMANAGEMENT',
-		'BlogEntryForm' => 'BLOGMANAGEMENT',
-		'rss',
-		'tag',
-		'showarchive',
->>>>>>> 26ad18d3
-	);
-	
+	);
+
 	function init() {
 		parent::init();
 		Requirements::themedCSS("bbcodehelp");
@@ -161,9 +149,9 @@
 	 * TODO: this is an urgent fix to work with archive link (e.g. page_url/2009/04). Replace this with something better.
 	 */
 	function checkAccessAction($action) {
-		if (preg_match('/[0-9]{4}/', $action)) 
+		if (preg_match('/[0-9]{4}/', $action))
 		{
-			return true; 
+			return true;
 		}
 		return parent::checkAccessAction($action);
 	}
@@ -267,11 +255,7 @@
 
 		Cookie::set("BlogHolder_Name", $data['Author']);
 		$blogentry = false;
-<<<<<<< HEAD
-
-=======
-		
->>>>>>> 26ad18d3
+
 		if(isset($data['ID']) && $data['ID']) {
 			$blogentry = DataObject::get_by_id("BlogEntry", $data['ID']);
 			if(!$blogentry->IsOwner()) {
