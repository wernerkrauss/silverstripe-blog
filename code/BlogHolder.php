--- conflicted
+++ resolved
@@ -28,7 +28,7 @@
 	);
 
 	function getCMSFields() {
-		$blogOwners = $this->blogOwners(); 
+		$blogOwners = $this->blogOwners();
 
 		SiteTree::disableCMSFieldsExtensions();
 		$fields = parent::getCMSFields();
@@ -42,22 +42,22 @@
 
 		return $fields;
 	}
-	
+
 	/**
 	 * Get members who have BLOGMANAGEMENT and ADMIN permission
-	 */ 
+	 */
 	function blogOwners($sort = 'Name', $direction = "ASC") {
-		$adminMembers = Permission::get_members_by_permission('ADMIN'); 
+		$adminMembers = Permission::get_members_by_permission('ADMIN');
 		$blogOwners = Permission::get_members_by_permission('BLOGMANAGEMENT');
-		
-		if(!$adminMembers) $adminMembers = new DataObjectSet(); 
+
+		if(!$adminMembers) $adminMembers = new DataObjectSet();
 		if(!$blogOwners) $blogOwners = new DataObjectSet();
-		
+
 		$blogOwners->merge($adminMembers);
 		$blogOwners->sort($sort, $direction);
-		
+
 		$this->extend('extendBlogOwners', $blogOwners);
-		
+
 		return $blogOwners;
 	}
 
@@ -152,10 +152,7 @@
 }
 
 class BlogHolder_Controller extends BlogTree_Controller {
-<<<<<<< HEAD
-=======
-
->>>>>>> 5e05ac92
+
 	static $allowed_actions = array(
 		'index',
 		'tag',
@@ -170,20 +167,6 @@
 		parent::init();
 		Requirements::themedCSS("bbcodehelp");
 	}
-<<<<<<< HEAD
-=======
-	
-	/**
-	 * TODO: this is an urgent fix to work with archive link (e.g. page_url/2009/04). Replace this with something better.
-	 */
-	function checkAccessAction($action) {
-		if (preg_match('/[0-9]{4}/', $action))
-		{
-			return true;
-		}
-		return parent::checkAccessAction($action);
-	}
->>>>>>> 5e05ac92
 
 	/**
 	 * Return list of usable tags for help
@@ -212,9 +195,9 @@
 	/**
 	 * A simple form for creating blog entries
 	 */
-	function BlogEntryForm() {	
+	function BlogEntryForm() {
 		if(!Permission::check('BLOGMANAGEMENT')) return Security::permissionFailure();
-		
+
 
 		$id = 0;
 		if($this->request->latestParam('ID')) {
@@ -239,7 +222,7 @@
 		} else {
 			$tagfield = new TextField('Tags');
 		}
-		
+
 		$field = 'TextField';
 		if(!$this->AllowCustomAuthors && !Permission::check('ADMIN')) {
 			$field = 'ReadonlyField';
@@ -253,7 +236,7 @@
 			new LiteralField("Tagsnote"," <label id='tagsnote'>"._t('BlogHolder.TE', "For example: sport, personal, science fiction")."<br/>" .
 												_t('BlogHolder.SPUC', "Please separate tags using commas.")."</label>")
 		);
-		
+
 		$submitAction = new FormAction('postblog', _t('BlogHolder.POST', 'Post blog entry'));
 		$actions = new FieldSet($submitAction);
 		$validator = new RequiredFields('Title','BlogPost');
@@ -291,12 +274,12 @@
 		}
 
 		$form->saveInto($blogentry);
-		
+
 		$blogentry->ParentID = $this->ID;
 		$blogentry->Content = $form->datafieldByName('BlogPost')->dataValue();
-		
+
 		if(Object::hasExtension('Translatable')) {
-			$blogentry->Locale = $this->Locale; 
+			$blogentry->Locale = $this->Locale;
 		}
 
 		$blogentry->Status = "Published";
