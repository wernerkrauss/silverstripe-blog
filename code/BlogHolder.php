<?php

/**
 * @package blog
 */

/**
 * Blog holder to display summarised blog entries.
 *
 * A blog holder is the leaf end of a BlogTree, but can also be used standalone in simpler circumstances.
 * BlogHolders can only hold BlogEntries, BlogTrees can only hold BlogTrees and BlogHolders
 * BlogHolders have a form on them for easy posting, and an owner that can post to them, BlogTrees don't
 */
class BlogHolder extends BlogTree implements PermissionProvider {
	static $icon = "blog/images/blogholder-file.png";

	static $description = "Displays listings of blog entries";
	
	static $singular_name = 'Blog Holder Page';
	
	static $plural_name = 'Blog Holder Pages';

	static $db = array(
		'TrackBacksEnabled' => 'Boolean',
		'AllowCustomAuthors' => 'Boolean',
		'ShowFullEntry' => 'Boolean', 
	);

	static $has_one = array(
		'Owner' => 'Member',
	);

	static $allowed_children = array(
		'BlogEntry'
	);

	function getCMSFields() {
		$blogOwners = $this->blogOwners();

		SiteTree::disableCMSFieldsExtensions();
		$fields = parent::getCMSFields();
		SiteTree::enableCMSFieldsExtensions();
		
		$fields->addFieldToTab(
			'Root.Main', 
			DropdownField::create('OwnerID', 'Blog owner', $blogOwners->map('ID', 'Name')->toArray())
				->setEmptyString('(None)')
				->setHasEmptyDefault(true),
			"Content"
		);
		$fields->addFieldToTab('Root.Main', new CheckboxField('TrackBacksEnabled', 'Enable TrackBacks'), "Content");
		$fields->addFieldToTab('Root.Main', new CheckboxField('AllowCustomAuthors', 'Allow non-admins to have a custom author field'), "Content");
		$fields->addFieldToTab(
			"Root.Main", 
			CheckboxField::create("ShowFullEntry", "Show Full Entry")
				->setDescription('Show full content in overviews rather than summary'), 
			"Content"
		);

		$this->extend('updateCMSFields', $fields);

		return $fields;
	}

	/**
	 * Get members who have BLOGMANAGEMENT and ADMIN permission
<<<<<<< HEAD
	 */ 

	function blogOwners($sort = array('FirstName'=>'ASC','Surname'=>'ASC'), $direction = null) {
		
		$members = Permission::get_members_by_permission(array('ADMIN','BLOGMANAGEMENT')); 
		$members->sort($sort);
		
		$this->extend('extendBlogOwners', $members);
		
		return $members;
=======
	 */
	function blogOwners($sort = 'Name', $direction = "ASC") {
		$adminMembers = Permission::get_members_by_permission('ADMIN');
		$blogOwners = Permission::get_members_by_permission('BLOGMANAGEMENT');

		if(!$adminMembers) $adminMembers = new DataObjectSet();
		if(!$blogOwners) $blogOwners = new DataObjectSet();

		$blogOwners->merge($adminMembers);
		$blogOwners->sort($sort, $direction);

		$this->extend('extendBlogOwners', $blogOwners);

		return $blogOwners;
>>>>>>> ded09bda
	}

	public function BlogHolderIDs() {
		return array( $this->ID );
	}

	/*
	 * @todo: These next few functions don't really belong in the model. Can we remove them?
	 */

	/**
	 * Only display the blog entries that have the specified tag
	 */
	function ShowTag() {
		if($this->request->latestParam('Action') == 'tag') {
			return Convert::raw2xml(Director::urlParam('ID'));
		}
	}

	/**
	 * Check if url has "/post"
	 */
	function isPost() {
		return $this->request->latestParam('Action') == 'post';
	}

	/**
	 * Link for creating a new blog entry
	 */
	function postURL(){
		return $this->Link('post');
	}

	/**
	 * Returns true if the current user is an admin, or is the owner of this blog
	 *
	 * @return Boolean
	 */
	function IsOwner() {
		return (Permission::check('BLOGMANAGEMENT') || Permission::check('ADMIN'));
	}

	/**
	 * Create default blog setup
	 */
	function requireDefaultRecords() {
		parent::requireDefaultRecords();

		$blogHolder = DataObject::get_one('BlogHolder');
		//TODO: This does not check for whether this blogholder is an orphan or not
		if(!$blogHolder) {
			$blogholder = new BlogHolder();
			$blogholder->Title = "Blog";
			$blogholder->URLSegment = "blog";
			$blogholder->Status = "Published";
			$blogholder->write();
			$blogholder->publish("Stage", "Live");

			// Add default widgets to first found WidgetArea relationship
			if(class_exists('WidgetArea')) {
				foreach($this->has_one() as $name => $class) {
					if(is_a($class, 'WidgetArea', true)) {
						$relationName = "{$name}ID";
						$widgetarea = new WidgetArea();
						$widgetarea->write();

						$blogholder->$relationName = $widgetarea->ID;
						$blogholder->write();
						$blogholder->publish("Stage", "Live");

						$managementwidget = new BlogManagementWidget();
						$managementwidget->ParentID = $widgetarea->ID;
						$managementwidget->write();

						$tagcloudwidget = new TagCloudWidget();
						$tagcloudwidget->ParentID = $widgetarea->ID;
						$tagcloudwidget->write();

						$archivewidget = new ArchiveWidget();
						$archivewidget->ParentID = $widgetarea->ID;
						$archivewidget->write();

						$widgetarea->write();	

						break; // only apply to one
					}
				}
			}

			$blog = new BlogEntry();
			$blog->Title = _t('BlogHolder.SUCTITLE', "SilverStripe blog module successfully installed");
			$blog->URLSegment = 'sample-blog-entry';
			$blog->Tags = _t('BlogHolder.SUCTAGS',"silverstripe, blog");
			$blog->Content = _t('BlogHolder.SUCCONTENT',"<p>Congratulations, the SilverStripe blog module has been successfully installed. This blog entry can be safely deleted. You can configure aspects of your blog in <a href=\"admin\">the CMS</a>.</p>");
			$blog->Status = "Published";
			$blog->ParentID = $blogholder->ID;
			$blog->write();
			$blog->publish("Stage", "Live");

			DB::alteration_message("Blog page created","created");
		}
	}

	function providePermissions() {
		return array("BLOGMANAGEMENT" => "Blog management");
	}
}

class BlogHolder_Controller extends BlogTree_Controller {

	static $allowed_actions = array(
		'index',
		'tag',
		'date',
		'metaweblog',
		'postblog' => 'BLOGMANAGEMENT',
		'post',
		'BlogEntryForm' => 'BLOGMANAGEMENT',
	);

	function init() {
		parent::init();
		Requirements::themedCSS("bbcodehelp");
	}

	/**
	 * Return list of usable tags for help
	 */
	function BBTags() {
		return BBCodeParser::usable_tags();
	}

	/**
	 * Post a new blog entry
	 */
	function post(){
		if(!Permission::check('BLOGMANAGEMENT')) return Security::permissionFailure();
		$page = $this->customise(array(
			'Content' => false,
			'Form' => $this->BlogEntryForm()
		));

		return $page->renderWith('Page');
	}

	/**
	 * A simple form for creating blog entries
	 */
	function BlogEntryForm() {
		if(!Permission::check('BLOGMANAGEMENT')) return Security::permissionFailure();


		$id = 0;
		if($this->request->latestParam('ID')) {
			$id = (int) $this->request->latestParam('ID');
		}

		$codeparser = new BBCodeParser();
		$membername = Member::currentUser() ? Member::currentUser()->getName() : "";

		if(BlogEntry::$allow_wysiwyg_editing) {
			$contentfield = new HtmlEditorField("BlogPost", _t("BlogEntry.CN"));
			// Force tinymce to init - otherwise Requirements::set_suffix_requirements() stops the init() call
			Requirements::customScript("tinyMCE.init(ssTinyMceConfig);", "blog_post_tinyMCE_config");
		} else {
			$contentfield = new CompositeField(
				new LiteralField("BBCodeHelper","<a id=\"BBCodeHint\" target='new'>"._t("BlogEntry.BBH")."</a><div class='clear'><!-- --></div>" ),
				new TextareaField("BlogPost", _t("BlogEntry.CN"),20), // This is called BlogPost as the id #Content is generally used already
				new LiteralField("BBCodeTags","<div id=\"BBTagsHolder\">".$codeparser->useable_tagsHTML()."</div>")
			);
		}
		if(class_exists('TagField')) {
			$tagfield = new TagField('Tags', null, null, 'BlogEntry');
			$tagfield->setSeparator(', ');
		} else {
			$tagfield = new TextField('Tags');
		}

		$field = 'TextField';
		if(!$this->AllowCustomAuthors && !Permission::check('ADMIN')) {
			$field = 'ReadonlyField';
		}
		$fields = new FieldList(
			new HiddenField("ID", "ID"),
			new TextField("Title", _t('BlogHolder.SJ', "Subject")),
			new $field("Author", _t('BlogEntry.AU'), $membername),
			$contentfield,
			$tagfield,
			new LiteralField("Tagsnote"," <label id='tagsnote'>"._t('BlogHolder.TE', "For example: sport, personal, science fiction")."<br/>" .
												_t('BlogHolder.SPUC', "Please separate tags using commas.")."</label>")
		);

		$submitAction = new FormAction('postblog', _t('BlogHolder.POST', 'Post blog entry'));

		$actions = new FieldList($submitAction);
		$validator = new RequiredFields('Title','BlogPost');

		$form = new Form($this, 'BlogEntryForm',$fields, $actions,$validator);

		if($id != 0) {
			$entry = DataObject::get_by_id('BlogEntry', $id);
			if($entry->IsOwner()) {
				$form->loadDataFrom($entry);
				$form->Fields()->fieldByName('BlogPost')->setValue($entry->Content);

			}
		} else {
			$form->loadDataFrom(array("Author" => Cookie::get("BlogHolder_Name")));
		}

		return $form;
	}

	function postblog($data, $form) {
		if(!Permission::check('BLOGMANAGEMENT')) return Security::permissionFailure();

		Cookie::set("BlogHolder_Name", $data['Author']);
		$blogentry = false;

		if(isset($data['ID']) && $data['ID']) {
			$blogentry = DataObject::get_by_id("BlogEntry", $data['ID']);
			if(!$blogentry->IsOwner()) {
				unset($blogentry);
			}
		}

		if(!$blogentry) {
			$blogentry = new BlogEntry();
		}

		$form->saveInto($blogentry);

		$blogentry->ParentID = $this->ID;

		$blogentry->Content = str_replace("\r\n", "\n", $form->Fields()->fieldByName('BlogPost')->dataValue());

		if(Object::has_extension($this->ClassName, 'Translatable')) {
			$blogentry->Locale = $this->Locale; 
		}

<<<<<<< HEAD
=======
		if(Object::hasExtension('Translatable')) {
			$blogentry->Locale = $this->Locale;
		}

		$blogentry->Status = "Published";
>>>>>>> ded09bda
		$blogentry->writeToStage("Stage");
		$blogentry->publish("Stage", "Live");

		$this->redirect($this->Link());
	}
}<|MERGE_RESOLUTION|>--- conflicted
+++ resolved
@@ -15,15 +15,15 @@
 	static $icon = "blog/images/blogholder-file.png";
 
 	static $description = "Displays listings of blog entries";
-	
+
 	static $singular_name = 'Blog Holder Page';
-	
+
 	static $plural_name = 'Blog Holder Pages';
 
 	static $db = array(
 		'TrackBacksEnabled' => 'Boolean',
 		'AllowCustomAuthors' => 'Boolean',
-		'ShowFullEntry' => 'Boolean', 
+		'ShowFullEntry' => 'Boolean',
 	);
 
 	static $has_one = array(
@@ -40,9 +40,9 @@
 		SiteTree::disableCMSFieldsExtensions();
 		$fields = parent::getCMSFields();
 		SiteTree::enableCMSFieldsExtensions();
-		
+
 		$fields->addFieldToTab(
-			'Root.Main', 
+			'Root.Main',
 			DropdownField::create('OwnerID', 'Blog owner', $blogOwners->map('ID', 'Name')->toArray())
 				->setEmptyString('(None)')
 				->setHasEmptyDefault(true),
@@ -51,9 +51,9 @@
 		$fields->addFieldToTab('Root.Main', new CheckboxField('TrackBacksEnabled', 'Enable TrackBacks'), "Content");
 		$fields->addFieldToTab('Root.Main', new CheckboxField('AllowCustomAuthors', 'Allow non-admins to have a custom author field'), "Content");
 		$fields->addFieldToTab(
-			"Root.Main", 
+			"Root.Main",
 			CheckboxField::create("ShowFullEntry", "Show Full Entry")
-				->setDescription('Show full content in overviews rather than summary'), 
+				->setDescription('Show full content in overviews rather than summary'),
 			"Content"
 		);
 
@@ -64,33 +64,15 @@
 
 	/**
 	 * Get members who have BLOGMANAGEMENT and ADMIN permission
-<<<<<<< HEAD
-	 */ 
-
+	 */
 	function blogOwners($sort = array('FirstName'=>'ASC','Surname'=>'ASC'), $direction = null) {
-		
-		$members = Permission::get_members_by_permission(array('ADMIN','BLOGMANAGEMENT')); 
+
+		$members = Permission::get_members_by_permission(array('ADMIN','BLOGMANAGEMENT'));
 		$members->sort($sort);
-		
+
 		$this->extend('extendBlogOwners', $members);
-		
+
 		return $members;
-=======
-	 */
-	function blogOwners($sort = 'Name', $direction = "ASC") {
-		$adminMembers = Permission::get_members_by_permission('ADMIN');
-		$blogOwners = Permission::get_members_by_permission('BLOGMANAGEMENT');
-
-		if(!$adminMembers) $adminMembers = new DataObjectSet();
-		if(!$blogOwners) $blogOwners = new DataObjectSet();
-
-		$blogOwners->merge($adminMembers);
-		$blogOwners->sort($sort, $direction);
-
-		$this->extend('extendBlogOwners', $blogOwners);
-
-		return $blogOwners;
->>>>>>> ded09bda
 	}
 
 	public function BlogHolderIDs() {
@@ -173,7 +155,7 @@
 						$archivewidget->ParentID = $widgetarea->ID;
 						$archivewidget->write();
 
-						$widgetarea->write();	
+						$widgetarea->write();
 
 						break; // only apply to one
 					}
@@ -331,14 +313,6 @@
 			$blogentry->Locale = $this->Locale; 
 		}
 
-<<<<<<< HEAD
-=======
-		if(Object::hasExtension('Translatable')) {
-			$blogentry->Locale = $this->Locale;
-		}
-
-		$blogentry->Status = "Published";
->>>>>>> ded09bda
 		$blogentry->writeToStage("Stage");
 		$blogentry->publish("Stage", "Live");
 
