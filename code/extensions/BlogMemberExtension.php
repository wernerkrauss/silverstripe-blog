--- conflicted
+++ resolved
@@ -6,7 +6,6 @@
  * @package silverstripe
  * @subpackage blog
  */
-<<<<<<< HEAD
 class BlogMemberExtension extends DataExtension
 {
     /**
@@ -38,6 +37,10 @@
     {
         $count = 1;
 
+        if ($this->owner->URLSegment && !$this->owner->isChanged('FirstName') && !$this->owner->isChanged('Surname')) {
+            return;
+        }
+        
         $this->owner->URLSegment = $this->generateURLSegment();
 
         while (!$this->validURLSegment()) {
@@ -113,111 +116,4 @@
 
         return $fields;
     }
-=======
-class BlogMemberExtension extends DataExtension {
-	/**
-	 * @var array
-	 */
-	private static $db = array(
-		'URLSegment' => 'Varchar',
-		'BlogProfileSummary' => 'Text',
-	);
-
-	/**
-	 * @var array
-	 */
-	private static $has_one = array(
-		'BlogProfileImage' => 'Image',
-	);
-
-	/**
-	 * @var array
-	 */
-	private static $belongs_many_many = array(
-		'BlogPosts' => 'BlogPost',
-	);
-
-	/**
-	 * {@inheritdoc}
-	 */
-	public function onBeforeWrite() {
-		$count = 1;
-
-		if ($this->owner->URLSegment && !$this->owner->isChanged('FirstName') && !$this->owner->isChanged('Surname')) {
-			return;
-		}
-
-		$this->owner->URLSegment = $this->generateURLSegment();
-
-		while(!$this->validURLSegment()) {
-			$this->owner->URLSegment = preg_replace('/-[0-9]+$/', null, $this->owner->URLSegment) . '-' . $count;
-			$count++;
-		}
-	}
-
-	/**
-	 * Generate a unique URL segment based on the Member's name.
-	 *
-	 * @return string
-	 */
-	public function generateURLSegment() {
-		$filter = URLSegmentFilter::create();
-		$name = $this->owner->FirstName . ' ' . $this->owner->Surname;
-		$urlSegment = $filter->filter($name);
-
-		if(!$urlSegment || $urlSegment == '-' || $urlSegment == '-1') {
-			$urlSegment = 'profile-' . $this->owner->ID;
-		}
-
-		return $urlSegment;
-	}
-
-	/**
-	 * Returns TRUE if this object has a URL segment value that does not conflict with any other
-	 * objects.
-	 *
-	 * @return bool
-	 */
-	public function validURLSegment() {
-		$conflict = Member::get()->filter('URLSegment', $this->owner->URLSegment);
-
-		if($this->owner->ID) {
-			$conflict = $conflict->exclude('ID', $this->owner->ID);
-		}
-
-		return $conflict->count() == 0;
-	}
-
-
-	/**
-	 * {@inheritdoc}
-	 */
-	public function updateCMSFields(FieldList $fields) {
-		$fields->removeByName('URLSegment');
-
-		// Remove the automatically-generated posts tab.
-
-		$fields->removeFieldFromTab('Root', 'BlogPosts');
-
-		// Construct a better posts tab.
-
-		Requirements::css(BLOGGER_DIR . '/css/cms.css');
-		Requirements::javascript(BLOGGER_DIR . '/js/cms.js');
-
-		$tab = new Tab('BlogPosts', 'Blog Posts');
-
-		$gridField = new GridField(
-			'BlogPosts',
-			'Blog Posts',
-			$this->owner->BlogPosts(),
-			new GridFieldConfig_BlogPost()
-		);
-
-		$tab->Fields()->add($gridField);
-
-		$fields->addFieldToTab('Root', $tab);
-
-		return $fields;
-	}
->>>>>>> 7bfe6229
 }