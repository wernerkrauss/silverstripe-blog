<?php 

/**
 * @package blog
 */

/**
 * Blog tree allows a tree of Blog Holders. Viewing branch nodes shows all blog entries from all blog holder children
 */

class BlogTree extends Page {
	
	// Default number of blog entries to show
	static $default_entries_limit = 10;
	
	/**
	 * @var bool Include an automatic link to the rss feed for
	 * the browser. Disabling this will allow you to include your
	 * own feedburner link
	 */
	static $include_rss_link = true;
	
	static $db = array(
		'Name' => 'Varchar',
		'InheritSideBar' => 'Boolean',
		'LandingPageFreshness' => 'Varchar',
	);
	
	static $defaults = array(
		'InheritSideBar' => True
	);
	
	static $has_one = array(
		"SideBar" => "WidgetArea",
	);
	
	static $allowed_children = array(
		'BlogTree', 'BlogHolder'
	);

	/*
	 * Finds the BlogTree object most related to the current page.
	 * - If this page is a BlogTree, use that
	 * - If this page is a BlogEntry, use the parent Holder
	 * - Otherwise, try and find a 'top-level' BlogTree
	 *
	 * @param $page allows you to force a specific page, otherwise,
	 * 				uses current
	 */
	static function current($page = null) {
		
		if (!$page) {
			$controller = Controller::curr();
			if($controller) $page = $controller->data();
		}
		
		// If we _are_ a BlogTree, use us
		if ($page instanceof BlogTree) return $page;
		
		// Or, if we a a BlogEntry underneath a BlogTree, use our parent
		if($page->is_a("BlogEntry")) {
			$parent = $page->getParent();
			if($parent instanceof BlogTree) return $parent;
		}
		
		// Try to find a top-level BlogTree
		$top = DataObject::get_one('BlogTree', "\"ParentID\" = '0'");
		if($top) return $top;
		
		// Try to find any BlogTree that is not inside another BlogTree
		foreach(DataObject::get('BlogTree') as $tree) {
			if(!($tree->getParent() instanceof BlogTree)) return $tree;
		}
		
		// This shouldn't be possible, but assuming the above fails, just return anything you can get
		return DataObject::get_one('BlogTree');
	}

	/* ----------- ACCESSOR OVERRIDES -------------- */
	
	public function getLandingPageFreshness() {
		$freshness = $this->getField('LandingPageFreshness');
		// If we want to inherit freshness, try that first
		if ($freshness == "INHERIT" && $this->getParent()) $freshness = $this->getParent()->LandingPageFreshness;
		// If we don't have a parent, or the inherited result was still inherit, use default
		if ($freshness == "INHERIT") $freshness = '';
		return $freshness;
	}
	
	function SideBar() {
		if($this->InheritSideBar && $this->getParent()) {
			if (method_exists($this->getParent(), 'SideBar')) return $this->getParent()->SideBar();
		}
		
		if($this->SideBarID){
			return DataObject::get_by_id('WidgetArea', $this->SideBarID);
			// @todo: This segfaults - investigate why then fix: return $this->getComponent('SideBar');
		}
	}
	
	/* ----------- CMS CONTROL -------------- */
	
	function getCMSFields() {
		$fields = parent::getCMSFields();
		$fields->addFieldToTab("Root.Content.Main", new TextField("Name", "Name of blog"));
		$fields->addFieldToTab('Root.Content.Main', new DropdownField('LandingPageFreshness', 'When you first open the blog, how many entries should I show', array( 
 			"" => "All entries", 
			"1 MONTH" => "Last month's entries", 
			"2 MONTH" => "Last 2 months' entries", 
			"3 MONTH" => "Last 3 months' entries", 
			"4 MONTH" => "Last 4 months' entries", 
			"5 MONTH" => "Last 5 months' entries", 
			"6 MONTH" => "Last 6 months' entries", 
			"7 MONTH" => "Last 7 months' entries", 
			"8 MONTH" => "Last 8 months' entries", 
			"9 MONTH" => "Last 9 months' entries", 
			"10 MONTH" => "Last 10 months' entries", 
			"11 MONTH" => "Last 11 months' entries", 
			"12 MONTH" => "Last year's entries", 
			"INHERIT" => "Take value from parent Blog Tree"
		))); 
 	
		$fields->addFieldToTab("Root.Content.Widgets", new CheckboxField("InheritSideBar", 'Inherit Sidebar From Parent'));
		$fields->addFieldToTab("Root.Content.Widgets", new WidgetAreaEditor("SideBar"));
		
		return $fields;
	}
		
	/* ----------- New accessors -------------- */
	
	public function loadDescendantBlogHolderIDListInto(&$idList) {
		if ($children = $this->AllChildren()) {
			foreach($children as $child) {
				if(in_array($child->ID, $idList)) continue;
				
				if($child instanceof BlogHolder) {
					$idList[] = $child->ID; 
				} elseif($child instanceof BlogTree) {
					$child->loadDescendantBlogHolderIDListInto($idList);
				}                             
			}
		}
	}
	
	// Build a list of all IDs for BlogHolders that are children of us
	public function BlogHolderIDs() {
		$holderIDs = array();
		$this->loadDescendantBlogHolderIDListInto($holderIDs);
		return $holderIDs;
	}
		
	/**
	 * Get entries in this blog.
	 * @param string limit A clause to insert into the limit clause.
	 * @param string tag Only get blog entries with this tag
	 * @param string date Only get blog entries on this date - either a year, or a year-month eg '2008' or '2008-02'
	 * @param callback retrieveCallback A function to call with pagetype, filter and limit for custom blog sorting or filtering
	 * @param string $where
	 * @return DataObjectSet
	 */
	public function Entries($limit = '', $tag = '', $date = '', $retrieveCallback = null, $filter = '') {
<<<<<<< HEAD
		
=======
>>>>>>> 5e05ac92
		$tagCheck = '';
		$dateCheck = '';
		
		if($tag) {
			$SQL_tag = Convert::raw2sql($tag);
			$tagCheck = "AND \"BlogEntry\".\"Tags\" LIKE '%$SQL_tag%'";
		}

<<<<<<< HEAD
		if($date) {
=======
		if ($date) {
>>>>>>> 5e05ac92
			if(strpos($date, '-')) {
				$year = (int) substr($date, 0, strpos($date, '-'));
				$month = (int) substr($date, strpos($date, '-') + 1);

				if($year && $month) {
					if(method_exists(DB::getConn(), 'formattedDatetimeClause')) {
						$db_date=DB::getConn()->formattedDatetimeClause('"BlogEntry"."Date"', '%m');
						$dateCheck = "AND CAST($db_date AS " . DB::getConn()->dbDataType('unsigned integer') . ") = $month AND " . DB::getConn()->formattedDatetimeClause('"BlogEntry"."Date"', '%Y') . " = '$year'";
					} else {
						$dateCheck = "AND MONTH(\"BlogEntry\".\"Date\") = '$month' AND YEAR(\"BlogEntry\".\"Date\") = '$year'";
					}
				}
			} else {
				$year = (int) $date;
				if($year) {
					if(method_exists(DB::getConn(), 'formattedDatetimeClause')) {
						$dateCheck = "AND " . DB::getConn()->formattedDatetimeClause('"BlogEntry"."Date"', '%Y') . " = '$year'";
					} else {
						$dateCheck = "AND YEAR(\"BlogEntry\".\"Date\") = '$year'";
					}
				}
			}
		}

		// Build a list of all IDs for BlogHolders that are children of us
		$holderIDs = $this->BlogHolderIDs();
		
		// If no BlogHolders, no BlogEntries. So return false
		if(empty($holderIDs)) return false;
		
		// Otherwise, do the actual query
		if($filter) $filter .= ' AND ';
<<<<<<< HEAD
		$filter .= '"ParentID" IN (' . implode(',', $holderIDs) . ") $tagCheck $dateCheck";
=======
		if(defined('DB::USE_ANSI_SQL')) {
			$filter .= '"ParentID" IN (' . implode(',', $holderIDs) . ") $tagCheck $dateCheck";
		} else {
			$filter .= '`ParentID` IN (' . implode(',', $holderIDs) . ") $tagCheck $dateCheck";
		}
>>>>>>> 5e05ac92

		$order = '"BlogEntry"."Date" DESC';

		// By specifying a callback, you can alter the SQL, or sort on something other than date.
<<<<<<< HEAD
		if($retrieveCallback) return call_user_func($retrieveCallback, 'BlogEntry', $filter, $limit, $order);
=======
		if ($retrieveCallback) return call_user_func($retrieveCallback, 'BlogEntry', $filter, $limit, $order);
		else return DataObject::get('BlogEntry', $filter, $order, '', $limit);
	}
}

class BlogURL {
	static function tag() {
		if (Director::urlParam('Action') == 'tag') return Convert::raw2xml(Director::urlParam('ID'));
		return '';
	}

	static function date() {
		$year = Director::urlParam('Action');
		$month = Director::urlParam('ID');
		
		if ($month && is_numeric($month) && $month >= 1 && $month <= 12 && is_numeric($year)) {
			return "$year-$month";
		} 
		elseif (is_numeric($year)) {
			return $year;
		}
>>>>>>> 5e05ac92
		
		return DataObject::get('BlogEntry', $filter, $order, '', $limit);
	}
}

class BlogTree_Controller extends Page_Controller {
	
	static $allowed_actions = array(
		'index',
		'rss',
		'tag'
	);
	
	function init() {
		parent::init();
		
		if(BlogTree::$include_rss_link) {
			$this->IncludeBlogRSS();
		}
		
		Requirements::themedCSS("blog");
	}

	function BlogEntries($limit = null) {
<<<<<<< HEAD
		require_once('Zend/Date.php');
		
		if($limit === null) $limit = BlogTree::$default_entries_limit;

		// only use freshness if no action is present (might be displaying tags or rss)
		if ($this->LandingPageFreshness && !$this->request->param('Action')) {
			$d = new Zend_Date(SS_Datetime::now()->getValue());
			$d->sub($this->LandingPageFreshness);
			$date = $d->toString('YYYY-MM-dd');
			
			$filter = "\"BlogEntry\".\"Date\" > '$date'";
		} else {
			$filter = '';
		}
		// allow filtering by author field and some blogs have an authorID field which
		// may allow filtering by id
		if(isset($_GET['author']) && isset($_GET['authorID'])) {
			$author = Convert::raw2sql($_GET['author']);
			$id = Convert::raw2sql($_GET['authorID']);
			
			$filter .= " \"BlogEntry\".\"Author\" LIKE '". $author . "' OR \"BlogEntry\".\"AuthorID\" = '". $id ."'";
		}
		else if(isset($_GET['author'])) {
			$filter .=  " \"BlogEntry\".\"Author\" LIKE '". Convert::raw2sql($_GET['author']) . "'";
		}
		else if(isset($_GET['authorID'])) {
			$filter .=  " \"BlogEntry\".\"AuthorID\" = '". Convert::raw2sql($_GET['authorID']). "'";
		}
		
		$start = isset($_GET['start']) ? (int) $_GET['start'] : 0;
		
		$date = $this->SelectedDate();
		
		return $this->Entries("$start,$limit", $this->SelectedTag(), ($date) ? $date->Format('Y-m') : '', null, $filter);
=======
		if ($limit === null) $limit = BlogTree::$default_entries_limit;

		// only use freshness if no action is present (might be displaying tags or rss)
		if ($this->LandingPageFreshness && !$this->request->param('Action')) {
			if(defined('DB::USE_ANSI_SQL')) {
				$filter = "\"BlogEntry\".\"Date\" > NOW() - INTERVAL " . $this->LandingPageFreshness;
			} else {
				$filter = "`BlogEntry`.Date > NOW() - INTERVAL " . $this->LandingPageFreshness;
			}
		} else {
			$filter = '';
		}

		$start = isset($_GET['start']) ? (int) $_GET['start'] : 0;
		return $this->Entries("$start,$limit", BlogURL::tag(), BlogURL::date(), null, $filter);
>>>>>>> 5e05ac92
	}

	/**
	 * This will create a <link> tag point to the RSS feed
	 */
	function IncludeBlogRSS() {
		RSSFeed::linkToFeed($this->Link() . "rss", _t('BlogHolder.RSSFEED',"RSS feed of these blogs"));
	}
	
	/**
	 * Get the rss feed for this blog holder's entries
	 */
	function rss() {
		global $project_name;

		$blogName = $this->Name;
		$altBlogName = $project_name . ' blog';
		
		$entries = $this->Entries(20);

		if($entries) {
			$rss = new RSSFeed($entries, $this->Link(), ($blogName ? $blogName : $altBlogName), "", "Title", "ParsedContent");
			$rss->outputToBrowser();
		}
	}
	
	/**
	 * Protection against infinite loops when an RSS widget pointing to this page is added to this page
	 */
	function defaultAction($action) {
		if(stristr($_SERVER['HTTP_USER_AGENT'], 'SimplePie')) return $this->rss();
		
		return parent::defaultAction($action);
<<<<<<< HEAD
	}
	
	/**
	 * Return the currently viewing tag used in the template as $Tag 
	 *
	 * @return String
	 */
	function SelectedTag() {
		return ($this->request->latestParam('Action') == 'tag') ? Convert::raw2xml($this->request->latestParam('ID')) : ''; 
	}
	
	/**
	 * Return the selected date from the blog tree
	 *
	 * @return Date
	 */
	function SelectedDate() {
		if($this->request->latestParam('Action') == 'date') {
			$year = $this->request->latestParam('ID');
			$month = $this->request->latestParam('OtherID');
	
			if(is_numeric($year) && is_numeric($month) && $month < 13) {
				$date = new Date();
				$date->setValue($year .'-'. $month);
				
				return $date;
			}
		}
			
		return false;
	}
}
=======
	}	
}
?>
>>>>>>> 5e05ac92
<|MERGE_RESOLUTION|>--- conflicted
+++ resolved
@@ -19,7 +19,7 @@
 	 * own feedburner link
 	 */
 	static $include_rss_link = true;
-	
+
 	static $db = array(
 		'Name' => 'Varchar',
 		'InheritSideBar' => 'Boolean',
@@ -48,7 +48,7 @@
 	 * 				uses current
 	 */
 	static function current($page = null) {
-		
+
 		if (!$page) {
 			$controller = Controller::curr();
 			if($controller) $page = $controller->data();
@@ -159,10 +159,6 @@
 	 * @return DataObjectSet
 	 */
 	public function Entries($limit = '', $tag = '', $date = '', $retrieveCallback = null, $filter = '') {
-<<<<<<< HEAD
-		
-=======
->>>>>>> 5e05ac92
 		$tagCheck = '';
 		$dateCheck = '';
 		
@@ -171,11 +167,7 @@
 			$tagCheck = "AND \"BlogEntry\".\"Tags\" LIKE '%$SQL_tag%'";
 		}
 
-<<<<<<< HEAD
 		if($date) {
-=======
-		if ($date) {
->>>>>>> 5e05ac92
 			if(strpos($date, '-')) {
 				$year = (int) substr($date, 0, strpos($date, '-'));
 				$month = (int) substr($date, strpos($date, '-') + 1);
@@ -199,7 +191,6 @@
 				}
 			}
 		}
-
 		// Build a list of all IDs for BlogHolders that are children of us
 		$holderIDs = $this->BlogHolderIDs();
 		
@@ -208,51 +199,19 @@
 		
 		// Otherwise, do the actual query
 		if($filter) $filter .= ' AND ';
-<<<<<<< HEAD
 		$filter .= '"ParentID" IN (' . implode(',', $holderIDs) . ") $tagCheck $dateCheck";
-=======
-		if(defined('DB::USE_ANSI_SQL')) {
-			$filter .= '"ParentID" IN (' . implode(',', $holderIDs) . ") $tagCheck $dateCheck";
-		} else {
-			$filter .= '`ParentID` IN (' . implode(',', $holderIDs) . ") $tagCheck $dateCheck";
-		}
->>>>>>> 5e05ac92
 
 		$order = '"BlogEntry"."Date" DESC';
 
 		// By specifying a callback, you can alter the SQL, or sort on something other than date.
-<<<<<<< HEAD
 		if($retrieveCallback) return call_user_func($retrieveCallback, 'BlogEntry', $filter, $limit, $order);
-=======
-		if ($retrieveCallback) return call_user_func($retrieveCallback, 'BlogEntry', $filter, $limit, $order);
-		else return DataObject::get('BlogEntry', $filter, $order, '', $limit);
+		
+		return DataObject::get('BlogEntry', $filter, $order, '', $limit);
 	}
 }
 
-class BlogURL {
-	static function tag() {
-		if (Director::urlParam('Action') == 'tag') return Convert::raw2xml(Director::urlParam('ID'));
-		return '';
-	}
-
-	static function date() {
-		$year = Director::urlParam('Action');
-		$month = Director::urlParam('ID');
-		
-		if ($month && is_numeric($month) && $month >= 1 && $month <= 12 && is_numeric($year)) {
-			return "$year-$month";
-		} 
-		elseif (is_numeric($year)) {
-			return $year;
-		}
->>>>>>> 5e05ac92
-		
-		return DataObject::get('BlogEntry', $filter, $order, '', $limit);
-	}
-}
-
 class BlogTree_Controller extends Page_Controller {
-	
+
 	static $allowed_actions = array(
 		'index',
 		'rss',
@@ -270,9 +229,8 @@
 	}
 
 	function BlogEntries($limit = null) {
-<<<<<<< HEAD
 		require_once('Zend/Date.php');
-		
+
 		if($limit === null) $limit = BlogTree::$default_entries_limit;
 
 		// only use freshness if no action is present (might be displaying tags or rss)
@@ -280,7 +238,7 @@
 			$d = new Zend_Date(SS_Datetime::now()->getValue());
 			$d->sub($this->LandingPageFreshness);
 			$date = $d->toString('YYYY-MM-dd');
-			
+
 			$filter = "\"BlogEntry\".\"Date\" > '$date'";
 		} else {
 			$filter = '';
@@ -290,7 +248,7 @@
 		if(isset($_GET['author']) && isset($_GET['authorID'])) {
 			$author = Convert::raw2sql($_GET['author']);
 			$id = Convert::raw2sql($_GET['authorID']);
-			
+
 			$filter .= " \"BlogEntry\".\"Author\" LIKE '". $author . "' OR \"BlogEntry\".\"AuthorID\" = '". $id ."'";
 		}
 		else if(isset($_GET['author'])) {
@@ -301,27 +259,10 @@
 		}
 		
 		$start = isset($_GET['start']) ? (int) $_GET['start'] : 0;
-		
+
 		$date = $this->SelectedDate();
-		
+
 		return $this->Entries("$start,$limit", $this->SelectedTag(), ($date) ? $date->Format('Y-m') : '', null, $filter);
-=======
-		if ($limit === null) $limit = BlogTree::$default_entries_limit;
-
-		// only use freshness if no action is present (might be displaying tags or rss)
-		if ($this->LandingPageFreshness && !$this->request->param('Action')) {
-			if(defined('DB::USE_ANSI_SQL')) {
-				$filter = "\"BlogEntry\".\"Date\" > NOW() - INTERVAL " . $this->LandingPageFreshness;
-			} else {
-				$filter = "`BlogEntry`.Date > NOW() - INTERVAL " . $this->LandingPageFreshness;
-			}
-		} else {
-			$filter = '';
-		}
-
-		$start = isset($_GET['start']) ? (int) $_GET['start'] : 0;
-		return $this->Entries("$start,$limit", BlogURL::tag(), BlogURL::date(), null, $filter);
->>>>>>> 5e05ac92
 	}
 
 	/**
@@ -330,7 +271,7 @@
 	function IncludeBlogRSS() {
 		RSSFeed::linkToFeed($this->Link() . "rss", _t('BlogHolder.RSSFEED',"RSS feed of these blogs"));
 	}
-	
+
 	/**
 	 * Get the rss feed for this blog holder's entries
 	 */
@@ -347,7 +288,7 @@
 			$rss->outputToBrowser();
 		}
 	}
-	
+
 	/**
 	 * Protection against infinite loops when an RSS widget pointing to this page is added to this page
 	 */
@@ -355,18 +296,17 @@
 		if(stristr($_SERVER['HTTP_USER_AGENT'], 'SimplePie')) return $this->rss();
 		
 		return parent::defaultAction($action);
-<<<<<<< HEAD
-	}
-	
-	/**
-	 * Return the currently viewing tag used in the template as $Tag 
+	}
+
+	/**
+	 * Return the currently viewing tag used in the template as $Tag
 	 *
 	 * @return String
 	 */
 	function SelectedTag() {
-		return ($this->request->latestParam('Action') == 'tag') ? Convert::raw2xml($this->request->latestParam('ID')) : ''; 
-	}
-	
+		return ($this->request->latestParam('Action') == 'tag') ? Convert::raw2xml($this->request->latestParam('ID')) : '';
+	}
+
 	/**
 	 * Return the selected date from the blog tree
 	 *
@@ -376,20 +316,15 @@
 		if($this->request->latestParam('Action') == 'date') {
 			$year = $this->request->latestParam('ID');
 			$month = $this->request->latestParam('OtherID');
-	
+
 			if(is_numeric($year) && is_numeric($month) && $month < 13) {
 				$date = new Date();
 				$date->setValue($year .'-'. $month);
-				
+
 				return $date;
 			}
 		}
-			
+
 		return false;
 	}
-}
-=======
-	}	
-}
-?>
->>>>>>> 5e05ac92
+}