<?php 

/**
 * @package blog
 */

/**
 * Blog tree is a way to group Blogs. It allows a tree of "Blog Holders".
 * Viewing branch nodes shows all blog entries from all blog holder children
 */

class BlogTree extends Page {

	private static $icon = "blog/images/blogtree-file.png";

<<<<<<< HEAD
	private static $description = "A grouping of blogs";
	
	private static $singular_name = 'Blog Tree Page';
	
	private static $plural_name = 'Blog Tree Pages';
	
	// Default number of blog entries to show
	static $default_entries_limit = 10;
	
	private static $db = array(
		'Name' => 'Varchar(255)',
		'LandingPageFreshness' => 'Varchar',
	);
	
	private static $defaults = array(
	);
	
	private static $has_one = array();

	private static $has_many = array();
	
	private static $allowed_children = array(
=======
	static $description = "A grouping of blogs";

	static $singular_name = 'Blog Tree Page';

	static $plural_name = 'Blog Tree Pages';

	// Default number of blog entries to show
	static $default_entries_limit = 10;
	
	/**
	 * @var bool Include an automatic link to the rss feed for
	 * the browser. Disabling this will allow you to include your
	 * own feedburner link
	 */
	static $include_rss_link = true;

	static $db = array(
		'LandingPageFreshness' => 'Varchar',
	);

	static $allowed_children = array(
>>>>>>> e2cf6421
		'BlogTree', 'BlogHolder'
	);

	/*
	 * Finds the BlogTree object most related to the current page.
	 * - If this page is a BlogTree, use that
	 * - If this page is a BlogEntry, use the parent Holder
	 * - Otherwise, try and find a 'top-level' BlogTree
	 *
	 * @param $page allows you to force a specific page, otherwise,
	 * 				uses current
	 * @return BlogTree
	 */
	static function current($page = null) {
<<<<<<< HEAD
		
		if (!$page && Controller::has_curr()) {
=======

		if (!$page) {
>>>>>>> e2cf6421
			$controller = Controller::curr();
			if ($controller->hasMethod('data')) {
				$page = $controller->data();
			}
		}
		
		if ($page) {
			// If we _are_ a BlogTree, use us
			if ($page instanceof BlogTree) return $page;
			
			// If page is a virtual page use that
			if($page instanceof VirtualPage && $page->CopyContentFrom() instanceof BlogTree) return $page;
			
			// Or, if we a a BlogEntry underneath a BlogTree, use our parent
			if($page->is_a("BlogEntry")) {
				$parent = $page->getParent();
				if($parent instanceof BlogTree) return $parent;
			}
		}
		
		// Try to find a top-level BlogTree
		$top = DataObject::get_one('BlogTree', "\"ParentID\" = '0'");
		if($top) return $top;
		
		// Try to find any BlogTree that is not inside another BlogTree
		if($blogTrees=DataObject::get('BlogTree')) foreach($blogTrees as $tree) {
			if(!($tree->getParent() instanceof BlogTree)) return $tree;
		}
		
		// This shouldn't be possible, but assuming the above fails, just return anything you can get
		return $blogTrees->first();
	}

	/* ----------- ACCESSOR OVERRIDES -------------- */
	
	public function getLandingPageFreshness() {
		$freshness = $this->getField('LandingPageFreshness');
		// If we want to inherit freshness, try that first
		if ($freshness == "INHERIT" && $this->getParent()) $freshness = $this->getParent()->LandingPageFreshness;
		// If we don't have a parent, or the inherited result was still inherit, use default
		if ($freshness == "INHERIT") $freshness = '';
		return $freshness;
	}

	/* ----------- CMS CONTROL -------------- */
	
	function getSettingsFields() {
		$fields = parent::getSettingsFields();

		$fields->addFieldToTab(
			'Root.Settings',
			new DropdownField(
				'LandingPageFreshness',
				'When you first open the blog, how many entries should I show',
				array(
		 			"" => "All entries",
					"1" => "Last month's entries",
					"2" => "Last 2 months' entries",
					"3" => "Last 3 months' entries",
					"4" => "Last 4 months' entries",
					"5" => "Last 5 months' entries",
					"6" => "Last 6 months' entries",
					"7" => "Last 7 months' entries",
					"8" => "Last 8 months' entries",
					"9" => "Last 9 months' entries",
					"10" => "Last 10 months' entries",
					"11" => "Last 11 months' entries",
					"12" => "Last year's entries",
					"INHERIT" => "Take value from parent Blog Tree"
				)
			)
		);

		return $fields;
	}
		
	/* ----------- New accessors -------------- */
	
	public function loadDescendantBlogHolderIDListInto(&$idList) {
		if ($children = $this->AllChildren()) {
			foreach($children as $child) {
				if(in_array($child->ID, $idList)) continue;
				
				if($child instanceof BlogHolder) {
					$idList[] = $child->ID; 
				} elseif($child instanceof BlogTree) {
					$child->loadDescendantBlogHolderIDListInto($idList);
				}                             
			}
		}
	}
	
	// Build a list of all IDs for BlogHolders that are children of us
	public function BlogHolderIDs() {
		$holderIDs = array();
		$this->loadDescendantBlogHolderIDListInto($holderIDs);
		return $holderIDs;
	}
		
	/**
	 * Get entries in this blog.
	 * 
	 * @param string $limit A clause to insert into the limit clause.
	 * @param string $tag Only get blog entries with this tag
	 * @param string $date Only get blog entries on this date - either a year, or a year-month eg '2008' or '2008-02'
	 * @param callable $retrieveCallback A function to call with pagetype, filter and limit for custom blog
	 * sorting or filtering
	 * @param string $filter Filter condition
	 * @return PaginatedList The list of entries in a paginated list
	 */
	public function Entries($limit = '', $tag = '', $date = '', $retrieveCallback = null, $filter = '') {
		$tagCheck = '';
		$dateCheck = '';
		
		if($tag) {
			$SQL_tag = Convert::raw2sql($tag);
			$tagCheck = "AND \"BlogEntry\".\"Tags\" LIKE '%$SQL_tag%'";
		}

		if($date) {
			// Some systems still use the / seperator for date presentation
			if( strpos($date, '-') ) $seperator = '-';
			elseif( strpos($date, '/') ) $seperator = '/';

			if(isset($seperator) && !empty($seperator)) {
				// The 2 in the explode argument will tell it to only create 2 elements
				// i.e. in this instance the $year and $month fields respectively
				list($year,$month) = explode( $seperator, $date, 2);

				$year = (int)$year;
				$month = (int)$month;

				if($year && $month) {
					if(method_exists(DB::getConn(), 'formattedDatetimeClause')) {
						$db_date=DB::getConn()->formattedDatetimeClause('"BlogEntry"."Date"', '%m');
						$dateCheck = "AND CAST($db_date AS " . DB::getConn()->dbDataType('unsigned integer') . ") = $month AND " . DB::getConn()->formattedDatetimeClause('"BlogEntry"."Date"', '%Y') . " = '$year'";
					} else {
						$dateCheck = "AND MONTH(\"BlogEntry\".\"Date\") = '$month' AND YEAR(\"BlogEntry\".\"Date\") = '$year'";
					}
				}
			} else {
				$year = (int) $date;
				if($year) {
					if(method_exists(DB::getConn(), 'formattedDatetimeClause')) {
						$dateCheck = "AND " . DB::getConn()->formattedDatetimeClause('"BlogEntry"."Date"', '%Y') . " = '$year'";
					} else {
						$dateCheck = "AND YEAR(\"BlogEntry\".\"Date\") = '$year'";
					}
				}
			}
		}
		// Build a list of all IDs for BlogHolders that are children of us
		$holderIDs = $this->BlogHolderIDs();
		
		// If no BlogHolders, no BlogEntries. So return false
		if(empty($holderIDs)) return false;
		
		// Otherwise, do the actual query
		if($filter) $filter .= ' AND ';
		$filter .= '"SiteTree"."ParentID" IN (' . implode(',', $holderIDs) . ") $tagCheck $dateCheck";

		$order = '"BlogEntry"."Date" DESC';

		// By specifying a callback, you can alter the SQL, or sort on something other than date.
		if($retrieveCallback) return call_user_func($retrieveCallback, 'BlogEntry', $filter, $limit, $order);

		$entries = BlogEntry::get()->where($filter)->sort($order);

    	$list = new PaginatedList($entries, Controller::curr()->request);
    	$list->setPageLength($limit);
    	return $list;
	}
}

class BlogTree_Controller extends Page_Controller {
<<<<<<< HEAD
	
	private static $allowed_actions = array(
=======

	static $allowed_actions = array(
>>>>>>> e2cf6421
		'index',
		'rss',
		'tag',
		'date'
	);
	
	private static $casting = array(
		'SelectedTag' => 'Text',
		'SelectedAuthor' => 'Text'
	);
	
	function init() {
		parent::init();
		
		if(BlogTree::$include_rss_link) {
			$this->IncludeBlogRSS();
		}
		
		Requirements::themedCSS("blog","blog");
	}

	/**
	 * Determine selected BlogEntry items to show on this page
	 * 
	 * @param int $limit
	 * @return PaginatedList
	 */
	public function BlogEntries($limit = null) {
		require_once('Zend/Date.php');

		if($limit === null) $limit = BlogTree::$default_entries_limit;

		// only use freshness if no action is present (might be displaying tags or rss)
		if ($this->LandingPageFreshness && !$this->request->param('Action')) {
			$d = new Zend_Date(SS_Datetime::now()->getValue());
			$d->sub(intval($this->LandingPageFreshness, Zend_Date::MONTH), Zend_Date::MONTH);
			$date = $d->toString('YYYY-MM-dd');

			$filter = "\"BlogEntry\".\"Date\" > '$date'";
		} else {
			$filter = '';
		}
		// allow filtering by author field and some blogs have an authorID field which
		// may allow filtering by id
		if(isset($_GET['author']) && isset($_GET['authorID'])) {
			$author = Convert::raw2sql($_GET['author']);
			$id = Convert::raw2sql($_GET['authorID']);

			$filter .= " \"BlogEntry\".\"Author\" LIKE '". $author . "' OR \"BlogEntry\".\"AuthorID\" = '". $id ."'";
		}
		else if(isset($_GET['author'])) {
			$filter .=  " \"BlogEntry\".\"Author\" LIKE '". Convert::raw2sql($_GET['author']) . "'";
		}
		else if(isset($_GET['authorID'])) {
			$filter .=  " \"BlogEntry\".\"AuthorID\" = '". Convert::raw2sql($_GET['authorID']). "'";
		}

		$date = $this->SelectedDate();

		return $this->Entries($limit, $this->SelectedTag(), ($date) ? $date : '', null, $filter);
	}

	/**
	 * This will create a <link> tag point to the RSS feed
	 */
	public function IncludeBlogRSS() {
		RSSFeed::linkToFeed($this->Link('rss'), _t('BlogHolder.RSSFEED',"RSS feed of these blogs"));
	}

	/**
	 * Get the rss feed for this blog holder's entries
	 */
	public function rss() {
		global $project_name;

		$blogName = $this->Title;
		$altBlogName = $project_name . ' blog';
		
		$entries = $this->Entries(20);

		if($entries) {
			$rss = new RSSFeed($entries, $this->Link('rss'), ($blogName ? $blogName : $altBlogName), "", "Title", "RSSContent");
			return $rss->outputToBrowser();
		}
	}

	/**
	 * Protection against infinite loops when an RSS widget pointing to this page is added to this page
	 */
	public function defaultAction($action) {
		if(stristr($_SERVER['HTTP_USER_AGENT'], 'SimplePie')) return $this->rss();
		
		return parent::defaultAction($action);
	}

	/**
	 * Return the currently viewing tag used in the template as $Tag
	 *
	 * @return string
	 */
	public function SelectedTag() {
		if ($this->request->latestParam('Action') == 'tag') {
			$tag = $this->request->latestParam('ID');
			return urldecode($tag);
		}
		return '';
	}

	/**
	 * Return the selected date from the blog tree
	 *
	 * @return string
	 */
	public function SelectedDate() {
		if($this->request->latestParam('Action') == 'date') {
			$year = $this->request->latestParam('ID');
			$month = $this->request->latestParam('OtherID');

			if(is_numeric($year) && is_numeric($month) && $month < 13) {

				$date = $year .'-'. $month;
				return $date;

			} else {

				if(is_numeric($year)) return $year;
			}
		}

		return false;
	}

	/**
	 * @return string
	 */
	public function SelectedAuthor() {
		if($this->request->getVar('author')) {
			$hasAuthor = BlogEntry::get()->filter('Author', $this->request->getVar('author'))->Count();
			return $hasAuthor
				? $this->request->getVar('author')
				: null;
		} elseif($this->request->getVar('authorID')) {
			$hasAuthor = BlogEntry::get()->filter('AuthorID', $this->request->getVar('authorID'))->Count();
			if($hasAuthor) {
				$member = Member::get()->byId($this->request->getVar('authorID'));
				if($member) {
					if($member->hasMethod('BlogAuthorTitle')) {
						return $member->BlogAuthorTitle;
					} else {
						return $member->Title;
					}
				} else {
					return null;
				}
			}
		}
	}
<<<<<<< HEAD
	
	/**
	 * 
	 * @return string
	 */
	public function SelectedNiceDate(){
=======

	function SelectedNiceDate(){
>>>>>>> e2cf6421
		$date = $this->SelectedDate();

		if(strpos($date, '-')) {
			$date = explode("-",$date);
			return date("F", mktime(0, 0, 0, $date[1], 1, date('Y'))). " " .date("Y", mktime(0, 0, 0, date('m'), 1, $date[0]));

		} else {
			return date("Y", mktime(0, 0, 0, date('m'), 1, $date));
		}
	}
}<|MERGE_RESOLUTION|>--- conflicted
+++ resolved
@@ -1,4 +1,4 @@
-<?php 
+<?php
 
 /**
  * @package blog
@@ -13,52 +13,28 @@
 
 	private static $icon = "blog/images/blogtree-file.png";
 
-<<<<<<< HEAD
 	private static $description = "A grouping of blogs";
-	
+
 	private static $singular_name = 'Blog Tree Page';
-	
+
 	private static $plural_name = 'Blog Tree Pages';
-	
+
 	// Default number of blog entries to show
 	static $default_entries_limit = 10;
-	
+
 	private static $db = array(
 		'Name' => 'Varchar(255)',
 		'LandingPageFreshness' => 'Varchar',
 	);
-	
+
 	private static $defaults = array(
 	);
-	
+
 	private static $has_one = array();
 
 	private static $has_many = array();
-	
+
 	private static $allowed_children = array(
-=======
-	static $description = "A grouping of blogs";
-
-	static $singular_name = 'Blog Tree Page';
-
-	static $plural_name = 'Blog Tree Pages';
-
-	// Default number of blog entries to show
-	static $default_entries_limit = 10;
-	
-	/**
-	 * @var bool Include an automatic link to the rss feed for
-	 * the browser. Disabling this will allow you to include your
-	 * own feedburner link
-	 */
-	static $include_rss_link = true;
-
-	static $db = array(
-		'LandingPageFreshness' => 'Varchar',
-	);
-
-	static $allowed_children = array(
->>>>>>> e2cf6421
 		'BlogTree', 'BlogHolder'
 	);
 
@@ -73,48 +49,43 @@
 	 * @return BlogTree
 	 */
 	static function current($page = null) {
-<<<<<<< HEAD
-		
+
 		if (!$page && Controller::has_curr()) {
-=======
-
-		if (!$page) {
->>>>>>> e2cf6421
 			$controller = Controller::curr();
 			if ($controller->hasMethod('data')) {
 				$page = $controller->data();
 			}
 		}
-		
+
 		if ($page) {
 			// If we _are_ a BlogTree, use us
 			if ($page instanceof BlogTree) return $page;
-			
+
 			// If page is a virtual page use that
 			if($page instanceof VirtualPage && $page->CopyContentFrom() instanceof BlogTree) return $page;
-			
+
 			// Or, if we a a BlogEntry underneath a BlogTree, use our parent
 			if($page->is_a("BlogEntry")) {
 				$parent = $page->getParent();
 				if($parent instanceof BlogTree) return $parent;
 			}
 		}
-		
+
 		// Try to find a top-level BlogTree
 		$top = DataObject::get_one('BlogTree', "\"ParentID\" = '0'");
 		if($top) return $top;
-		
+
 		// Try to find any BlogTree that is not inside another BlogTree
 		if($blogTrees=DataObject::get('BlogTree')) foreach($blogTrees as $tree) {
 			if(!($tree->getParent() instanceof BlogTree)) return $tree;
 		}
-		
+
 		// This shouldn't be possible, but assuming the above fails, just return anything you can get
 		return $blogTrees->first();
 	}
 
 	/* ----------- ACCESSOR OVERRIDES -------------- */
-	
+
 	public function getLandingPageFreshness() {
 		$freshness = $this->getField('LandingPageFreshness');
 		// If we want to inherit freshness, try that first
@@ -125,7 +96,7 @@
 	}
 
 	/* ----------- CMS CONTROL -------------- */
-	
+
 	function getSettingsFields() {
 		$fields = parent::getSettingsFields();
 
@@ -155,33 +126,33 @@
 
 		return $fields;
 	}
-		
+
 	/* ----------- New accessors -------------- */
-	
+
 	public function loadDescendantBlogHolderIDListInto(&$idList) {
 		if ($children = $this->AllChildren()) {
 			foreach($children as $child) {
 				if(in_array($child->ID, $idList)) continue;
-				
+
 				if($child instanceof BlogHolder) {
-					$idList[] = $child->ID; 
+					$idList[] = $child->ID;
 				} elseif($child instanceof BlogTree) {
 					$child->loadDescendantBlogHolderIDListInto($idList);
-				}                             
-			}
-		}
-	}
-	
+				}
+			}
+		}
+	}
+
 	// Build a list of all IDs for BlogHolders that are children of us
 	public function BlogHolderIDs() {
 		$holderIDs = array();
 		$this->loadDescendantBlogHolderIDListInto($holderIDs);
 		return $holderIDs;
 	}
-		
+
 	/**
 	 * Get entries in this blog.
-	 * 
+	 *
 	 * @param string $limit A clause to insert into the limit clause.
 	 * @param string $tag Only get blog entries with this tag
 	 * @param string $date Only get blog entries on this date - either a year, or a year-month eg '2008' or '2008-02'
@@ -193,7 +164,7 @@
 	public function Entries($limit = '', $tag = '', $date = '', $retrieveCallback = null, $filter = '') {
 		$tagCheck = '';
 		$dateCheck = '';
-		
+
 		if($tag) {
 			$SQL_tag = Convert::raw2sql($tag);
 			$tagCheck = "AND \"BlogEntry\".\"Tags\" LIKE '%$SQL_tag%'";
@@ -233,10 +204,10 @@
 		}
 		// Build a list of all IDs for BlogHolders that are children of us
 		$holderIDs = $this->BlogHolderIDs();
-		
+
 		// If no BlogHolders, no BlogEntries. So return false
 		if(empty($holderIDs)) return false;
-		
+
 		// Otherwise, do the actual query
 		if($filter) $filter .= ' AND ';
 		$filter .= '"SiteTree"."ParentID" IN (' . implode(',', $holderIDs) . ") $tagCheck $dateCheck";
@@ -255,37 +226,30 @@
 }
 
 class BlogTree_Controller extends Page_Controller {
-<<<<<<< HEAD
-	
+
 	private static $allowed_actions = array(
-=======
-
-	static $allowed_actions = array(
->>>>>>> e2cf6421
 		'index',
 		'rss',
 		'tag',
 		'date'
 	);
-	
+
 	private static $casting = array(
 		'SelectedTag' => 'Text',
 		'SelectedAuthor' => 'Text'
 	);
-	
+
 	function init() {
 		parent::init();
-		
-		if(BlogTree::$include_rss_link) {
-			$this->IncludeBlogRSS();
-		}
-		
+
+		$this->IncludeBlogRSS();
+
 		Requirements::themedCSS("blog","blog");
 	}
 
 	/**
 	 * Determine selected BlogEntry items to show on this page
-	 * 
+	 *
 	 * @param int $limit
 	 * @return PaginatedList
 	 */
@@ -339,7 +303,7 @@
 
 		$blogName = $this->Title;
 		$altBlogName = $project_name . ' blog';
-		
+
 		$entries = $this->Entries(20);
 
 		if($entries) {
@@ -353,7 +317,7 @@
 	 */
 	public function defaultAction($action) {
 		if(stristr($_SERVER['HTTP_USER_AGENT'], 'SimplePie')) return $this->rss();
-		
+
 		return parent::defaultAction($action);
 	}
 
@@ -419,17 +383,11 @@
 			}
 		}
 	}
-<<<<<<< HEAD
-	
-	/**
-	 * 
+
+	/**
 	 * @return string
 	 */
 	public function SelectedNiceDate(){
-=======
-
-	function SelectedNiceDate(){
->>>>>>> e2cf6421
 		$date = $this->SelectedDate();
 
 		if(strpos($date, '-')) {
