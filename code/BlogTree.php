<?php 

/**
 * @package blog
 */

/**
 * Blog tree is a way to group Blogs. It allows a tree of "Blog Holders". 
 * Viewing branch nodes shows all blog entries from all blog holder children
 */

class BlogTree extends Page {

	private static $icon = "blog/images/blogtree-file.png";

	private static $description = "A grouping of blogs";
	
	private static $singular_name = 'Blog Tree Page';
	
	private static $plural_name = 'Blog Tree Pages';
	
	// Default number of blog entries to show
	static $default_entries_limit = 10;
	
<<<<<<< HEAD
	private static $db = array(
		'Name' => 'Varchar(255)',
		'InheritSideBar' => 'Boolean',
		'LandingPageFreshness' => 'Varchar',
	);
	
	private static $defaults = array(
		'InheritSideBar' => True
	);
	
	private static $has_one = array();

	private static $has_many = array();
	
	private static $allowed_children = array(
=======
	static $db = array(
		'LandingPageFreshness' => 'Varchar',
	);
	
	static $allowed_children = array(
>>>>>>> 23a7ab8c
		'BlogTree', 'BlogHolder'
	);

	/*
	 * Finds the BlogTree object most related to the current page.
	 * - If this page is a BlogTree, use that
	 * - If this page is a BlogEntry, use the parent Holder
	 * - Otherwise, try and find a 'top-level' BlogTree
	 *
	 * @param $page allows you to force a specific page, otherwise,
	 * 				uses current
	 */
	static function current($page = null) {
		
		if (!$page) {
			$controller = Controller::curr();
			if($controller) $page = $controller->data();
		}
		
		// If we _are_ a BlogTree, use us
		if ($page instanceof BlogTree) return $page;
		
		// Or, if we a a BlogEntry underneath a BlogTree, use our parent
		if($page->is_a("BlogEntry")) {
			$parent = $page->getParent();
			if($parent instanceof BlogTree) return $parent;
		}
		
		// Try to find a top-level BlogTree
		$top = DataObject::get_one('BlogTree', "\"ParentID\" = '0'");
		if($top) return $top;
		
		// Try to find any BlogTree that is not inside another BlogTree
		if($blogTrees=DataObject::get('BlogTree')) foreach($blogTrees as $tree) {
			if(!($tree->getParent() instanceof BlogTree)) return $tree;
		}
		
		// This shouldn't be possible, but assuming the above fails, just return anything you can get
		return $blogTrees->first();
	}

	/* ----------- ACCESSOR OVERRIDES -------------- */
	
	public function getLandingPageFreshness() {
		$freshness = $this->getField('LandingPageFreshness');
		// If we want to inherit freshness, try that first
		if ($freshness == "INHERIT" && $this->getParent()) $freshness = $this->getParent()->LandingPageFreshness;
		// If we don't have a parent, or the inherited result was still inherit, use default
		if ($freshness == "INHERIT") $freshness = '';
		return $freshness;
	}
	
	/* ----------- CMS CONTROL -------------- */
	
	function getSettingsFields() {
		$fields = parent::getSettingsFields();

		$fields->addFieldToTab(
			'Root.Settings', 
			new DropdownField(
				'LandingPageFreshness', 
				'When you first open the blog, how many entries should I show', 
				array( 
		 			"" => "All entries", 
					"1" => "Last month's entries", 
					"2" => "Last 2 months' entries", 
					"3" => "Last 3 months' entries", 
					"4" => "Last 4 months' entries", 
					"5" => "Last 5 months' entries", 
					"6" => "Last 6 months' entries", 
					"7" => "Last 7 months' entries", 
					"8" => "Last 8 months' entries", 
					"9" => "Last 9 months' entries", 
					"10" => "Last 10 months' entries", 
					"11" => "Last 11 months' entries", 
					"12" => "Last year's entries", 
					"INHERIT" => "Take value from parent Blog Tree"
				)
			)
		); 

		return $fields;
	}
		
	/* ----------- New accessors -------------- */
	
	public function loadDescendantBlogHolderIDListInto(&$idList) {
		if ($children = $this->AllChildren()) {
			foreach($children as $child) {
				if(in_array($child->ID, $idList)) continue;
				
				if($child instanceof BlogHolder) {
					$idList[] = $child->ID; 
				} elseif($child instanceof BlogTree) {
					$child->loadDescendantBlogHolderIDListInto($idList);
				}                             
			}
		}
	}
	
	// Build a list of all IDs for BlogHolders that are children of us
	public function BlogHolderIDs() {
		$holderIDs = array();
		$this->loadDescendantBlogHolderIDListInto($holderIDs);
		return $holderIDs;
	}
		
	/**
	 * Get entries in this blog.
	 * @param string limit A clause to insert into the limit clause.
	 * @param string tag Only get blog entries with this tag
	 * @param string date Only get blog entries on this date - either a year, or a year-month eg '2008' or '2008-02'
	 * @param callback retrieveCallback A function to call with pagetype, filter and limit for custom blog sorting or filtering
	 * @param string $where
	 * @return DataObjectSet
	 */
	public function Entries($limit = '', $tag = '', $date = '', $retrieveCallback = null, $filter = '') {
		
		$tagCheck = '';
		$dateCheck = '';
		
		if($tag) {
			$SQL_tag = Convert::raw2sql($tag);
			$tagCheck = "AND \"BlogEntry\".\"Tags\" LIKE '%$SQL_tag%'";
		}

		if($date) {
			// Some systems still use the / seperator for date presentation
			if( strpos($date, '-') ) $seperator = '-';
			elseif( strpos($date, '/') ) $seperator = '/';
			
			if(isset($seperator) && !empty($seperator)) {
				// The 2 in the explode argument will tell it to only create 2 elements
				// i.e. in this instance the $year and $month fields respectively
				list($year,$month) = explode( $seperator, $date, 2);
				
				$year = (int)$year;
				$month = (int)$month;

				if($year && $month) {
					if(method_exists(DB::getConn(), 'formattedDatetimeClause')) {
						$db_date=DB::getConn()->formattedDatetimeClause('"BlogEntry"."Date"', '%m');
						$dateCheck = "AND CAST($db_date AS " . DB::getConn()->dbDataType('unsigned integer') . ") = $month AND " . DB::getConn()->formattedDatetimeClause('"BlogEntry"."Date"', '%Y') . " = '$year'";
					} else {
						$dateCheck = "AND MONTH(\"BlogEntry\".\"Date\") = '$month' AND YEAR(\"BlogEntry\".\"Date\") = '$year'";
					}
				}
			} else {
				$year = (int) $date;
				if($year) {
					if(method_exists(DB::getConn(), 'formattedDatetimeClause')) {
						$dateCheck = "AND " . DB::getConn()->formattedDatetimeClause('"BlogEntry"."Date"', '%Y') . " = '$year'";
					} else {
						$dateCheck = "AND YEAR(\"BlogEntry\".\"Date\") = '$year'";
					}
				}
			}
		}

		// Build a list of all IDs for BlogHolders that are children of us
		$holderIDs = $this->BlogHolderIDs();
		
		// If no BlogHolders, no BlogEntries. So return false
		if(empty($holderIDs)) return false;
		
		// Otherwise, do the actual query
		if($filter) $filter .= ' AND ';
		$filter .= '"SiteTree"."ParentID" IN (' . implode(',', $holderIDs) . ") $tagCheck $dateCheck";

		$order = '"BlogEntry"."Date" DESC';

		// By specifying a callback, you can alter the SQL, or sort on something other than date.
		if($retrieveCallback) return call_user_func($retrieveCallback, 'BlogEntry', $filter, $limit, $order);

		$entries = BlogEntry::get()->where($filter)->sort($order);

    	$list = new PaginatedList($entries, Controller::curr()->request);
    	$list->setPageLength($limit);
    	return $list;
	}
}

class BlogTree_Controller extends Page_Controller {
	
	private static $allowed_actions = array(
		'index',
		'rss',
		'tag',
		'date'
	);
	
	function init() {
		parent::init();
		
		$this->IncludeBlogRSS();
		
		Requirements::themedCSS("blog","blog");
	}

	function BlogEntries($limit = null) {
		require_once('Zend/Date.php');
		
		if($limit === null) $limit = BlogTree::$default_entries_limit;

		// only use freshness if no action is present (might be displaying tags or rss)
		if ($this->LandingPageFreshness && !$this->request->param('Action')) {
			$d = new Zend_Date(SS_Datetime::now()->getValue());
			$d->sub($this->LandingPageFreshness, Zend_Date::MONTH);
			$date = $d->toString('YYYY-MM-dd');
			
			$filter = "\"BlogEntry\".\"Date\" > '$date'";
		} else {
			$filter = '';
		}
		// allow filtering by author field and some blogs have an authorID field which
		// may allow filtering by id
		if(isset($_GET['author']) && isset($_GET['authorID'])) {
			$author = Convert::raw2sql($_GET['author']);
			$id = Convert::raw2sql($_GET['authorID']);
			
			$filter .= " \"BlogEntry\".\"Author\" LIKE '". $author . "' OR \"BlogEntry\".\"AuthorID\" = '". $id ."'";
		}
		else if(isset($_GET['author'])) {
			$filter .=  " \"BlogEntry\".\"Author\" LIKE '". Convert::raw2sql($_GET['author']) . "'";
		}
		else if(isset($_GET['authorID'])) {
			$filter .=  " \"BlogEntry\".\"AuthorID\" = '". Convert::raw2sql($_GET['authorID']). "'";
		}

		$date = $this->SelectedDate();
		
		return $this->Entries($limit, $this->SelectedTag(), ($date) ? $date : '', null, $filter);
	}

	/**
	 * This will create a <link> tag point to the RSS feed
	 */
	function IncludeBlogRSS() {
		RSSFeed::linkToFeed($this->Link('rss'), _t('BlogHolder.RSSFEED',"RSS feed of these blogs"));
	}
	
	/**
	 * Get the rss feed for this blog holder's entries
	 */
	function rss() {
		global $project_name;

		$blogName = $this->Title;
		$altBlogName = $project_name . ' blog';
		
		$entries = $this->Entries(20);

		if($entries) {
			$rss = new RSSFeed($entries, $this->Link('rss'), ($blogName ? $blogName : $altBlogName), "", "Title", "RSSContent");
			return $rss->outputToBrowser();
		}
	}
	
	/**
	 * Protection against infinite loops when an RSS widget pointing to this page is added to this page
	 */
	function defaultAction($action) {
		if(stristr($_SERVER['HTTP_USER_AGENT'], 'SimplePie')) return $this->rss();
		
		return parent::defaultAction($action);
	}
	
	/**
	 * Return the currently viewing tag used in the template as $Tag 
	 *
	 * @return String
	 */
	function SelectedTag() {
		if ($this->request->latestParam('Action') == 'tag') {
			$tag = $this->request->latestParam('ID');
			$tag = urldecode($tag);
			return Convert::raw2xml($tag);
		}
		return '';
	}
	
	/**
	 * Return the selected date from the blog tree
	 *
	 * @return Date
	 */
	function SelectedDate() {
		if($this->request->latestParam('Action') == 'date') {
			$year = $this->request->latestParam('ID');
			$month = $this->request->latestParam('OtherID');
	
			if(is_numeric($year) && is_numeric($month) && $month < 13) {
		
				$date = $year .'-'. $month;
				return $date;
				
			} else {
				
				if(is_numeric($year)) return $year;	
			}
		}
			
		return false;
	}

	/**
	 * @return String
	 */
	function SelectedAuthor() {
		if($this->request->getVar('author')) {
			$hasAuthor = BlogEntry::get()->filter('Author', $this->request->getVar('author'))->Count();
			return $hasAuthor ? Convert::raw2xml($this->request->getVar('author')) : null;
		} elseif($this->request->getVar('authorID')) {
			$hasAuthor = BlogEntry::get()->filter('AuthorID', $this->request->getVar('authorID'))->Count();
			if($hasAuthor) {
				$member = Member::get()->byId($this->request->getVar('authorID'));
				if($member) {
					if($member->hasMethod('BlogAuthorTitle')) {
						return Convert::raw2xml($member->BlogAuthorTitle);
					} else {
						return Convert::raw2xml($member->Title);
					}
				} else {
					return null;
				}
			}
		}
	}
	
	function SelectedNiceDate(){
		$date = $this->SelectedDate();
		
		if(strpos($date, '-')) {
			$date = explode("-",$date);
			return date("F", mktime(0, 0, 0, $date[1], 1, date('Y'))). " " .date("Y", mktime(0, 0, 0, date('m'), 1, $date[0]));
		
		} else {
			return date("Y", mktime(0, 0, 0, date('m'), 1, $date));
		}
	}
}<|MERGE_RESOLUTION|>--- conflicted
+++ resolved
@@ -22,7 +22,6 @@
 	// Default number of blog entries to show
 	static $default_entries_limit = 10;
 	
-<<<<<<< HEAD
 	private static $db = array(
 		'Name' => 'Varchar(255)',
 		'InheritSideBar' => 'Boolean',
@@ -38,13 +37,6 @@
 	private static $has_many = array();
 	
 	private static $allowed_children = array(
-=======
-	static $db = array(
-		'LandingPageFreshness' => 'Varchar',
-	);
-	
-	static $allowed_children = array(
->>>>>>> 23a7ab8c
 		'BlogTree', 'BlogHolder'
 	);
 
@@ -322,7 +314,7 @@
 			$tag = $this->request->latestParam('ID');
 			$tag = urldecode($tag);
 			return Convert::raw2xml($tag);
-		}
+	}
 		return '';
 	}
 	
