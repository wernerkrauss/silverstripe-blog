--- conflicted
+++ resolved
@@ -1,24 +1,14 @@
 <?php
-<<<<<<< HEAD
 
 if(class_exists('Widget')) {
-=======
-if(class_exists('Widget')) {
-class TagCloudWidget extends Widget {
-	static $db = array(
-		"Title" => "Varchar",
-		"Limit" => "Int",
-		"Sortby" => "Varchar"
-	);
->>>>>>> e2cf6421
-	
+
 	/**
 	 * A list of tags associated with blog posts
-	 * 
+	 *
 	 * @package blog
 	 */
 	class TagCloudWidget extends Widget {
-		
+
 		private static $db = array(
 			"Title" => "Varchar",
 			"Limit" => "Int",
@@ -32,7 +22,7 @@
 		);
 
 		private static $cmsTitle = "Tag Cloud";
-		
+
 		private static $description = "Shows a tag cloud of tags on your blog.";
 
 		/**
@@ -51,7 +41,7 @@
 		);
 
 		public function getCMSFields() {
-			
+
 			$this->beforeUpdateCMSFields(function($fields) {
 				$fields->merge(
 					new FieldList(
@@ -75,18 +65,18 @@
 		function Title() {
 			return $this->Title ? $this->Title : _t('TagCloudWidget.DEFAULTTITLE', 'Tag Cloud');
 		}
-		
+
 		/**
 		 * Current BlogTree used as the container for this tagcloud.
 		 * Used by {@link TagCloudWidgetTest} for testing
-		 * 
+		 *
 		 * @var BlogTree
 		 */
 		public static $container = null;
 
 		/**
 		 * Return all sorted tags in the system
-		 * 
+		 *
 		 * @return ArrayList
 		 */
 		function getTagsCollection() {
@@ -124,7 +114,7 @@
 					return $b - $a;
 				});
 			}
-			
+
 			// Apply limiting
 			if($this->Limit > 0) $tagCounts = array_slice($tagCounts, 0, $this->Limit, true);
 
@@ -133,16 +123,15 @@
 			$popularities = self::config()->popularities;
 			$buckets = count($popularities);
 
-<<<<<<< HEAD
 			// If there are more frequencies than buckets, divide frequencies into buckets
 			if ($numsizes > $buckets) $numsizes = $buckets;
-			
+
 			// Adjust offset to use central buckets (if using a subset of available buckets)
 			$offset = round(($buckets - $numsizes)/2);
 
 			$output = new ArrayList();
 			foreach($tagCounts as $tag => $count) {
-				
+
 				// Find position of $count in the selected range, adjusted for bucket range used
 				if($maxCount == $minCount) {
 					$popularity = $offset;
@@ -163,9 +152,4 @@
 			return $output;
 		}
 	}
-=======
-		return true;
-	}
-}
->>>>>>> e2cf6421
 }