<?php
<<<<<<< HEAD

class RSSWidget extends Widget {
	private static $db = array(
		"RSSTitle" => "Text",
		"RssUrl" => "Text",
		"NumberToShow" => "Int"
	);
	
	private static $has_one = array();
	
	private static $has_many = array();
	
	private static $many_many = array();
	
	private static $belongs_many_many = array();
	
	private static $defaults = array(
		"NumberToShow" => 10,
		"RSSTitle" => 'RSS Feed'
	);
	private static $cmsTitle = "RSS Feed";
	private static $description = "Downloads another page's RSS feed and displays items in a list.";
	
	/**
	 * If the RssUrl is relative, convert it to absolute with the
	 * current baseURL to avoid confusing simplepie.
	 * Passing relative URLs to simplepie will result
	 * in strange DNS lookups and request timeouts.
	 * 
	 * @return string
	 */
	function getAbsoluteRssUrl() {
		$urlParts = parse_url($this->RssUrl);
		if(!isset($urlParts['host']) || !$urlParts['host']) {
			return Director::absoluteBaseURL() . $this->RssUrl;
		} else {
			return $this->RssUrl;
		}
	}
	
	function getCMSFields() {
		$fields = parent::getCMSFields(); 
		
		$fields->merge(
			new FieldList(
				new TextField("RSSTitle", _t('RSSWidget.CT', "Custom title for the feed")),
				new TextField("RssUrl", _t('RSSWidget.URL', "URL of the other page's RSS feed.  Please make sure this URL points to an RSS feed.")),
				new NumericField("NumberToShow", _t('RSSWidget.NTS', "Number of Items to show"))
			)
=======
if(class_exists('Widget')) {
	class RSSWidget extends Widget {
		static $db = array(
			"RSSTitle" => "Text",
			"RssUrl" => "Text",
			"NumberToShow" => "Int"
>>>>>>> 23a7ab8c
		);
		
		static $has_one = array();
		
		static $has_many = array();
		
		static $many_many = array();
		
		static $belongs_many_many = array();
		
		static $defaults = array(
			"NumberToShow" => 10,
			"RSSTitle" => 'RSS Feed'
		);
		static $cmsTitle = "RSS Feed";
		static $description = "Downloads another page's RSS feed and displays items in a list.";
		
		/**
		 * If the RssUrl is relative, convert it to absolute with the
		 * current baseURL to avoid confusing simplepie.
		 * Passing relative URLs to simplepie will result
		 * in strange DNS lookups and request timeouts.
		 * 
		 * @return string
		 */
		function getAbsoluteRssUrl() {
			$urlParts = parse_url($this->RssUrl);
			if(!isset($urlParts['host']) || !$urlParts['host']) {
				return Director::absoluteBaseURL() . $this->RssUrl;
			} else {
				return $this->RssUrl;
			}
		}
		
		function getCMSFields() {
			$fields = parent::getCMSFields(); 
			
			$fields->merge(
				new FieldList(
					new TextField("RSSTitle", _t('RSSWidget.CT', "Custom title for the feed")),
					new TextField("RssUrl", _t('RSSWidget.URL', "URL of the other page's RSS feed.  Please make sure this URL points to an RSS feed.")),
					new NumericField("NumberToShow", _t('RSSWidget.NTS', "Number of Items to show"))
				)
			);
			
			$this->extend('updateCMSFields', $fields);
			
			return $fields;
		}
		function Title() {
			return ($this->RSSTitle) ? $this->RSSTitle : 'RSS Feed';
		}
		
		function getFeedItems() {
			$output = new ArrayList();

			// Protection against infinite loops when an RSS widget pointing to this page is added to this page 
			if(stristr($_SERVER['HTTP_USER_AGENT'], 'SimplePie')) { 
				return $output;
			}
			
			include_once(Director::getAbsFile(SAPPHIRE_DIR . '/thirdparty/simplepie/simplepie.inc'));
			
			$t1 = microtime(true);
			$feed = new SimplePie($this->AbsoluteRssUrl, TEMP_FOLDER);
			$feed->init();
			if($items = $feed->get_items(0, $this->NumberToShow)) {
				foreach($items as $item) {
					
					// Cast the Date
					$date = new Date('Date');
					$date->setValue($item->get_date());

					// Cast the Title
					$title = new Text('Title');
					$title->setValue($item->get_title());

					$output->push(new ArrayData(array(
						'Title' => $title,
						'Date' => $date,
						'Link' => $item->get_link()
					)));
				}
				return $output;
			}
		}
	}

}<|MERGE_RESOLUTION|>--- conflicted
+++ resolved
@@ -1,78 +1,26 @@
 <?php
-<<<<<<< HEAD
-
-class RSSWidget extends Widget {
-	private static $db = array(
-		"RSSTitle" => "Text",
-		"RssUrl" => "Text",
-		"NumberToShow" => "Int"
-	);
-	
-	private static $has_one = array();
-	
-	private static $has_many = array();
-	
-	private static $many_many = array();
-	
-	private static $belongs_many_many = array();
-	
-	private static $defaults = array(
-		"NumberToShow" => 10,
-		"RSSTitle" => 'RSS Feed'
-	);
-	private static $cmsTitle = "RSS Feed";
-	private static $description = "Downloads another page's RSS feed and displays items in a list.";
-	
-	/**
-	 * If the RssUrl is relative, convert it to absolute with the
-	 * current baseURL to avoid confusing simplepie.
-	 * Passing relative URLs to simplepie will result
-	 * in strange DNS lookups and request timeouts.
-	 * 
-	 * @return string
-	 */
-	function getAbsoluteRssUrl() {
-		$urlParts = parse_url($this->RssUrl);
-		if(!isset($urlParts['host']) || !$urlParts['host']) {
-			return Director::absoluteBaseURL() . $this->RssUrl;
-		} else {
-			return $this->RssUrl;
-		}
-	}
-	
-	function getCMSFields() {
-		$fields = parent::getCMSFields(); 
-		
-		$fields->merge(
-			new FieldList(
-				new TextField("RSSTitle", _t('RSSWidget.CT', "Custom title for the feed")),
-				new TextField("RssUrl", _t('RSSWidget.URL', "URL of the other page's RSS feed.  Please make sure this URL points to an RSS feed.")),
-				new NumericField("NumberToShow", _t('RSSWidget.NTS', "Number of Items to show"))
-			)
-=======
 if(class_exists('Widget')) {
 	class RSSWidget extends Widget {
-		static $db = array(
+	private static $db = array(
 			"RSSTitle" => "Text",
 			"RssUrl" => "Text",
 			"NumberToShow" => "Int"
->>>>>>> 23a7ab8c
 		);
 		
-		static $has_one = array();
+	private static $has_one = array();
 		
-		static $has_many = array();
+	private static $has_many = array();
 		
-		static $many_many = array();
+	private static $many_many = array();
 		
-		static $belongs_many_many = array();
+	private static $belongs_many_many = array();
 		
-		static $defaults = array(
+	private static $defaults = array(
 			"NumberToShow" => 10,
 			"RSSTitle" => 'RSS Feed'
 		);
-		static $cmsTitle = "RSS Feed";
-		static $description = "Downloads another page's RSS feed and displays items in a list.";
+	private static $cmsTitle = "RSS Feed";
+	private static $description = "Downloads another page's RSS feed and displays items in a list.";
 		
 		/**
 		 * If the RssUrl is relative, convert it to absolute with the
