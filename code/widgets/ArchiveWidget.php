--- conflicted
+++ resolved
@@ -1,7 +1,7 @@
 <?php
 
 if(class_exists('Widget')) {
-	
+
 	/**
 	 * Shows a widget with viewing blog entries
 	 * by months or years.
@@ -9,27 +9,26 @@
 	 * @package blog
 	 */
 	class ArchiveWidget extends Widget {
-		
+
 		private static $db = array(
 			'DisplayMode' => 'Varchar'
 		);
-<<<<<<< HEAD
-		
+
 		private static $defaults = array(
 			'DisplayMode' => 'month'
 		);
-		
+
 		private static $title = 'Browse by Date';
-		
+
 		private static $cmsTitle = 'Blog Archive';
-		
+
 		private static $description =
 			'Show a list of months or years in which there are blog posts, and provide links to them.';
-		
+
 		function getCMSFields() {
-			$fields = parent::getCMSFields(); 
-			
-			$fields->merge( 
+			$fields = parent::getCMSFields();
+
+			$fields->merge(
 
 				new FieldList(
 					new OptionsetField(
@@ -39,59 +38,25 @@
 							'month' => _t('ArchiveWidget.MONTH', 'month'),
 							'year' => _t('ArchiveWidget.YEAR', 'year')
 						)
-=======
-
-		static $has_one = array();
-
-		static $has_many = array();
-
-		static $many_many = array();
-
-		static $belongs_many_many = array();
-
-		static $defaults = array(
-			'DisplayMode' => 'month'
-		);
-
-		static $title = 'Browse by Date';
-
-	static $cmsTitle = 'Blog Archive';
-	
-	static $description = 'Show a list of months or years in which there are blog posts, and provide links to them.';
-	
-	function getCMSFields() {
-		$fields = parent::getCMSFields(); 
-		
-		$fields->merge( 
-			new FieldList(
-				new OptionsetField(
-					'DisplayMode',
-					_t('ArchiveWidget.DispBY', 'Display by'),
-					array(
-						'month' => _t('ArchiveWidget.MONTH', 'month'),
-						'year' => _t('ArchiveWidget.YEAR', 'year')
->>>>>>> e2cf6421
 					)
 				)
-			)
-		);
+			);
 
-		$this->extend('updateCMSFields', $fields);
+			$this->extend('updateCMSFields', $fields);
 
-		return $fields;
-	}
+			return $fields;
+		}
 
-	function getDates() {
-		Requirements::themedCSS('archivewidget');
+		function getDates() {
+			Requirements::themedCSS('archivewidget');
 
-		$results = new ArrayList();
-		$container = BlogTree::current();
-		$ids = $container->BlogHolderIDs();
+			$results = new ArrayList();
+			$container = BlogTree::current();
+			$ids = $container->BlogHolderIDs();
 
-		if(empty($ids)) return $results;$stage = Versioned::current_stage();
-		$suffix = (!$stage || $stage == 'Stage') ? "" : "_$stage";
+			$stage = Versioned::current_stage();
+			$suffix = (!$stage || $stage == 'Stage') ? "" : "_$stage";
 
-<<<<<<< HEAD
 			if(method_exists(DB::getConn(), 'formattedDatetimeClause')) {
 				$monthclause = DB::getConn()->formattedDatetimeClause('"Date"', '%m');
 				$yearclause  = DB::getConn()->formattedDatetimeClause('"Date"', '%Y');
@@ -99,14 +64,9 @@
 				$monthclause = 'MONTH("Date")';
 				$yearclause  = 'YEAR("Date")';
 			}
-			
+
 			// Changed the WHERE clause from where ParentID to WHERE SiteTree$suffix.ParentID as it was ambiguous.
-			
-=======
-			$monthclause = method_exists(DB::getConn(), 'formattedDatetimeClause') ? DB::getConn()->formattedDatetimeClause('"Date"', '%m') : 'MONTH("Date")';
-			$yearclause  = method_exists(DB::getConn(), 'formattedDatetimeClause') ? DB::getConn()->formattedDatetimeClause('"Date"', '%Y') : 'YEAR("Date")';
 
->>>>>>> e2cf6421
 			if($this->DisplayMode == 'month') {
 				$sqlResults = DB::query("
 					SELECT DISTINCT CAST($monthclause AS " . DB::getConn()->dbDataType('unsigned integer') . ")
@@ -126,10 +86,7 @@
 					ORDER BY \"Year\" DESC"
 				);
 			}
-<<<<<<< HEAD
-=======
 
->>>>>>> e2cf6421
 			if($sqlResults) foreach($sqlResults as $sqlResult) {
 				$isMonthDisplay = $this->DisplayMode == 'month';
 
