--- conflicted
+++ resolved
@@ -61,12 +61,9 @@
       one: 'Een Blog Categorie'
       other: '{count} Blog Categorieën'
     SINGULARNAME: 'Blog Categorie'
-<<<<<<< HEAD
-=======
   SilverStripe\Blog\Model\BlogMemberExtension:
     BLOGPOSTS: 'Blog Artikelen'
     TABBLOGPOSTS: 'Blog Artikel'
->>>>>>> d7a2fc5a
   SilverStripe\Blog\Model\BlogPost:
     AUTHOR: Auteur
     AdditionalCredits: 'Dankbetuigingen'
@@ -97,38 +94,27 @@
     ArchiveType: ArchiveType
     Blog: Blog
     NumberToDisplay: 'Aantal te tonen'
-<<<<<<< HEAD
-=======
     PLURALNAME: 'Blog Archief-widgets'
     PLURALS:
       one: 'Een Blog Archief-widget'
       other: '{count} Blog Archief-widgets'
     SINGULARNAME: 'Blog Archief-widget'
->>>>>>> d7a2fc5a
   SilverStripe\Blog\Widgets\BlogCategoriesWidget:
     Blog: Blog
     Direction: Sorteerrichting
     Direction_Description: 'Verander de sorteerrichting van categoriën getoond door deze widget.'
     Limit: Limiet
-<<<<<<< HEAD
-    Limit_Description: 'Limiteer het aantal categorieën getoond door deze widget (Stel in op 0 om alle categorieën te tonen).'
-=======
     Limit_Description: 'Limiteer het aantal categorieën getoond door deze widget (stel in op 0 om alle categorieën te tonen).'
     PLURALNAME: 'Blog Categorie-widgets'
     PLURALS:
       one: 'Blog Categorie-widget'
       other: '{count} Blog Categorie-widgets'
     SINGULARNAME: 'Blog Categorie-widget'
->>>>>>> d7a2fc5a
     Sort: Volgorde
     Sort_Description: 'Verander de volgorde van categorieën getoond door deze widget.'
   SilverStripe\Blog\Widgets\BlogRecentPostsWidget:
     Blog: Blog
     NumberOfPosts: 'Aantal Artikelen'
-<<<<<<< HEAD
-  SilverStripe\Blog\Widgets\BlogTagsCloudWidget:
-    Blog: Blog
-=======
     PLURALNAME: 'Blog Recente Artikelen-widgets'
     PLURALS:
       one: 'Een Blog Recente Artikelen-widget'
@@ -141,21 +127,16 @@
       one: 'Een Blog Tags Cloud-widget'
       other: '{count} Blog Tags Cloud-widgets'
     SINGULARNAME: 'Blog Tags Cloud-widget'
->>>>>>> d7a2fc5a
   SilverStripe\Blog\Widgets\BlogTagsWidget:
     Blog: Blog
     Direction: Volgorde
     Direction_Description: 'Verander de volgorde van tags getoond door deze widget.'
     Limit: Limiet
-<<<<<<< HEAD
-    Limit_Description: 'Limiteer het aantal tags getoond door deze widget (Stel in op 0 om alle tags te tonen).'
-=======
     Limit_Description: 'Limiteer het aantal tags getoond door deze widget (stel in op 0 om alle tags te tonen).'
     PLURALNAME: 'Blog Tags-widgets'
     PLURALS:
       one: 'Een Blog Tags-widget'
       other: '{count} Blog Tags-widgets'
     SINGULARNAME: 'Blog Tags-widget'
->>>>>>> d7a2fc5a
     Sort: Volgorde
     Sort_Description: 'Verander de volgorde van tags getoond door deze widget.'