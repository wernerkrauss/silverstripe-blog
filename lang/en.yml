--- conflicted
+++ resolved
@@ -5,6 +5,7 @@
     PermissionFail: 'You don''t have permission to create a {class}.'
   SilverStripe\Blog\Forms\GridField\GridFieldBlogPostState:
     Draft: 'Saved as Draft on {date}'
+    Modified: 'Modified'
     Published: 'Published on {date}'
     Timer: 'Publish at {date}'
   SilverStripe\Blog\Model:
@@ -128,27 +129,5 @@
       one: 'A Blog Tags Widget'
       other: '{count} Blog Tags Widgets'
     SINGULARNAME: 'Blog Tags Widget'
-<<<<<<< HEAD
     Sort: Sort
-    Sort_Description: 'Change the order of tags shown by this widget.'
-=======
-    Sort:
-      Description: 'Change the order of tags shown by this widget.'
-      Label: Sort
-  BlogTree:
-    DESCRIPTION: 'Generic content page'
-    PLURALNAME: 'Base Pages'
-    SINGULARNAME: 'Blog Tree'
-  GridFieldAddByDBField:
-    Add: 'Add {name}'
-    AddFail: 'Unable to save {class} to the database.'
-    PermissionFail: 'You don''t have permission to create a {class}.'
-  GridFieldBlogPostState:
-    Draft: '<i class="btn-icon gridfield-icon btn-icon-pencil"></i> Saved as Draft on {date}'
-    Modified: 'Modified'
-    Published: '<i class="btn-icon gridfield-icon btn-icon-accept"></i> Published on {date}'
-    Timer: '<i class="gridfield-icon blog-icon-timer"></i> Publish at {date}'
-  TagCloudWidget:
-    PLURALNAME: 'Tag Cloud Widgets'
-    SINGULARNAME: 'Tag Cloud Widget'
->>>>>>> fbfa5e38
+    Sort_Description: 'Change the order of tags shown by this widget.'