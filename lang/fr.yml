--- conflicted
+++ resolved
@@ -45,11 +45,7 @@
     Authors: Auteurs
     CUSTOMSUMMARY: 'Ajouter un sommaire personnalisé'
     Categories: Catégories
-<<<<<<< HEAD
-    PLURALNAME: Billets
-=======
     PLURALNAME: 'Billets'
->>>>>>> d7a2fc5a
     PageTitleLabel: 'Titre du billet'
     PublishDate: 'Date de publication'
     PublishDate_Description: 'Sera mis à "maintenant" si publié sans valeur.'
