--- conflicted
+++ resolved
@@ -31,11 +31,7 @@
     PERMISSION_MANAGE_USERS_HELP: 'Salli toimittajien, kirjoittajien tai avustajien kiinnittäminen blogeihin'
     PLURALNAME: Pohjasivut
     PLURALS:
-<<<<<<< HEAD
-      one: Blogi
-=======
       one: 'Blogi'
->>>>>>> d7a2fc5a
       other: '{count} blogia'
     Posted: Kirjoitettu
     PostedIn: 'Kirjoitettu:'
@@ -48,16 +44,6 @@
     WRITER: Kirjoittaja
   SilverStripe\Blog\Model\BlogCategory:
     Duplicate: 'Tämä blogikategoria on jo olemassa'
-<<<<<<< HEAD
-    PLURALNAME: Blogikategoriat
-    PLURALS:
-      one: 'Blogin kategoria'
-      other: '{count} blogin kategoriaa'
-    SINGULARNAME: Blogikategoria
-  SilverStripe\Blog\Model\BlogMemberExtension:
-    BLOGPOSTS: Artikkelit
-    TABBLOGPOSTS: Artikkelit
-=======
     PLURALNAME: 'Blogikategoriat'
     PLURALS:
       one: 'Blogin kategoria'
@@ -66,7 +52,6 @@
   SilverStripe\Blog\Model\BlogMemberExtension:
     BLOGPOSTS: 'Artikkelit'
     TABBLOGPOSTS: 'Artikkelit'
->>>>>>> d7a2fc5a
   SilverStripe\Blog\Model\BlogPost:
     AUTHOR: Kirjoittaja
     AdditionalCredits: 'Lisäkiitokset'
@@ -74,15 +59,6 @@
     Authors: Kirjoittajat
     CUSTOMSUMMARY: 'Lisää tiivistelmä'
     Categories: Kategoriat
-<<<<<<< HEAD
-    FeaturedImage: Kuvanosto
-    PLURALNAME: Pohjasivut
-    PLURALS:
-      one: Blogipostaus
-      other: '{count} Blogipostausta'
-    PageTitleLabel: Otsikko
-    PublishDate: Julkaisupäivä
-=======
     FeaturedImage: 'Kuvanosto'
     PLURALNAME: 'Pohjasivut'
     PLURALS:
@@ -90,7 +66,6 @@
       other: '{count} Blogipostausta'
     PageTitleLabel: 'Otsikko'
     PublishDate: 'Julkaisupäivä'
->>>>>>> d7a2fc5a
     PublishDate_Description: 'Asetetaan "nyt", mikäli arvo jätetään asettamatta.'
     SINGULARNAME: 'Blogikirjoitus'
     SUMMARY_DESCRIPTION: 'Mikäli tiivistelmää ei ole kirjoitettu, käytetään 30 ensimmäistä sanaa kirjoituksesta.'
@@ -105,11 +80,7 @@
   SilverStripe\Blog\Widgets\BlogArchiveWidget:
     ArchiveType: Arkistotyyppi
     Blog: Blogi
-<<<<<<< HEAD
-    NumberToDisplay: Näytetään
-=======
     NumberToDisplay: 'Näytetään'
->>>>>>> d7a2fc5a
   SilverStripe\Blog\Widgets\BlogCategoriesWidget:
     Blog: Blogi
     Direction: Suunta
