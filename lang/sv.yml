--- conflicted
+++ resolved
@@ -44,13 +44,8 @@
     PLURALNAME: 'Blogg Kategorier'
     SINGULARNAME: 'Blogg Kategori'
   SilverStripe\Blog\Model\BlogMemberExtension:
-<<<<<<< HEAD
-    BLOGPOSTS: Blogginlägg
-    TABBLOGPOSTS: Blogginlägg
-=======
     BLOGPOSTS: 'Blogginlägg'
     TABBLOGPOSTS: 'Blogginlägg'
->>>>>>> d7a2fc5a
   SilverStripe\Blog\Model\BlogPost:
     AUTHOR: Författare
     AdditionalCredits: 'Ytterligare erkännanden'
